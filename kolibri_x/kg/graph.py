"""Knowledge graph implementation with hybrid memory and reasoning helpers."""
from __future__ import annotations

from collections import defaultdict
import json
import math
from pathlib import Path
import re
from dataclasses import dataclass, field, replace
from typing import (
    Any,
    Callable,
    Dict,
    Iterable,
    Iterator,
    List,
    Mapping,
    MutableMapping,
    Optional,
    Sequence,
    Tuple,
    Union,
)


@dataclass(frozen=True)
class Node:
    id: str
    type: str
    text: str
    sources: Sequence[str] = field(default_factory=tuple)
    confidence: float = 0.5
    embedding: Sequence[float] = field(default_factory=tuple)
    metadata: Mapping[str, object] = field(default_factory=dict)
    memory: str = "operational"


@dataclass(frozen=True)
class Edge:
    source: str
    target: str
    relation: str
    weight: float = 1.0
    memory: str = "operational"
    metadata: Mapping[str, object] = field(default_factory=dict)


@dataclass(frozen=True)
class VerificationResult:
    node_id: str
    critic: str
    score: float
    provenance: str = "critic"
    details: Mapping[str, object] = field(default_factory=dict)


class KnowledgeGraph:
    """Stores nodes, edges, and reasoning facilities for Kolibri-x."""

    def __init__(self, config: Optional[Mapping[str, object] | str | Path] = None) -> None:
        self._operational_nodes: MutableMapping[str, Node] = {}
        self._long_term_nodes: MutableMapping[str, Node] = {}
        self._operational_edges: List[Edge] = []
        self._long_term_edges: List[Edge] = []
        self._critics: Dict[str, Callable[[Node], float]] = {}
        self._authorities: Dict[str, Callable[[Node], object]] = {}
        self._pending_updates: Dict[str, Dict[str, object]] = {}
<<<<<<< HEAD
        self._revision: int = 0
        self._verification_cache: Dict[str, Tuple[int, Tuple[VerificationResult, ...]]] = {}

        config_source = config
        if config_source is None:
            default_path = Path("configs/kolibri.json")
            if default_path.exists():
                config_source = default_path
        if config_source is not None:
            self.load_critics_from_config(config_source)
=======
        self._listeners: Dict[str, List[Callable[[Mapping[str, object]], None]]] = {}

    # ------------------------------------------------------------------
    # Persistence helpers
    # ------------------------------------------------------------------
    def save(self, path: Union[str, Path]) -> None:
        """Serialise the graph to a JSONL file."""

        destination = Path(path)
        destination.parent.mkdir(parents=True, exist_ok=True)

        with destination.open("w", encoding="utf-8") as handle:
            handle.write(json.dumps({"kind": "meta", "version": 1}, ensure_ascii=False) + "\n")
            for node in sorted(self.nodes(), key=lambda item: (item.memory, item.id)):
                payload = {"kind": "node", "data": self._serialise_node(node)}
                handle.write(json.dumps(payload, ensure_ascii=False, sort_keys=True) + "\n")
            for edge in sorted(
                self.edges(), key=lambda item: (item.memory, item.source, item.target, item.relation)
            ):
                payload = {"kind": "edge", "data": self._serialise_edge(edge)}
                handle.write(json.dumps(payload, ensure_ascii=False, sort_keys=True) + "\n")
            if self._pending_updates:
                pending_payload = {
                    node_id: self._normalise_json(changes)
                    for node_id, changes in sorted(self._pending_updates.items())
                }
                payload = {"kind": "pending", "data": pending_payload}
                handle.write(json.dumps(payload, ensure_ascii=False, sort_keys=True) + "\n")

    def load(self, path: Union[str, Path]) -> bool:
        """Load a graph snapshot from a JSONL file."""

        source = Path(path)
        if not source.exists():
            return False

        self._operational_nodes = {}
        self._long_term_nodes = {}
        self._operational_edges = []
        self._long_term_edges = []
        self._pending_updates = {}

        with source.open("r", encoding="utf-8") as handle:
            for line in handle:
                record = line.strip()
                if not record:
                    continue
                try:
                    payload = json.loads(record)
                except json.JSONDecodeError:
                    continue
                kind = payload.get("kind")
                data = payload.get("data", {})
                if kind == "node" and isinstance(data, Mapping):
                    node = self._node_from_payload(data)
                    self._node_store(node.memory)[node.id] = node
                elif kind == "edge" and isinstance(data, Mapping):
                    edge = self._edge_from_payload(data)
                    self._edge_store(edge.memory).append(edge)
                elif kind == "pending" and isinstance(data, Mapping):
                    pending: Dict[str, Dict[str, object]] = {}
                    for node_id, changes in data.items():
                        if isinstance(changes, Mapping):
                            pending[str(node_id)] = self._normalise_loaded_mapping(changes)
                    self._pending_updates.update(pending)
        return True
>>>>>>> e21e1824

    # ------------------------------------------------------------------
    # Memory management
    # ------------------------------------------------------------------
    def add_node(self, node: Node, *, memory: Optional[str] = None) -> None:
        """Insert or replace a node in the configured memory tier."""

        tier = self._normalise_memory(memory or node.memory)
        stored = replace(node, memory=tier)
        event = "node_updated" if self.get_node(stored.id) is not None else "node_added"
        self._node_store(tier)[stored.id] = stored
<<<<<<< HEAD
        self._bump_revision()
=======
        self._notify(event, {"node": stored})
>>>>>>> e21e1824

    def promote_node(self, node_id: str) -> bool:
        """Move a node from operational memory into the long-term store."""

        node = self._operational_nodes.pop(node_id, None)
        if node is None:
            return False
        promoted = replace(node, memory="long_term")
        self._long_term_nodes[node_id] = promoted
<<<<<<< HEAD
        self._bump_revision()
=======
        self._notify("node_updated", {"node": promoted})
>>>>>>> e21e1824
        return True

    def add_edge(self, edge: Edge, *, memory: Optional[str] = None) -> None:
        tier = self._normalise_memory(memory or edge.memory)
        stored = replace(edge, memory=tier)
        self._edge_store(tier).append(stored)
        self._bump_revision()

    def nodes(self, level: Optional[str] = None) -> Sequence[Node]:
        tier = self._normalise_memory(level) if level else None
        if tier == "long_term":
            return tuple(self._long_term_nodes.values())
        if tier == "operational":
            return tuple(self._operational_nodes.values())
        return tuple(self._operational_nodes.values()) + tuple(self._long_term_nodes.values())

    def edges(self, level: Optional[str] = None) -> Sequence[Edge]:
        tier = self._normalise_memory(level) if level else None
        if tier == "long_term":
            return tuple(self._long_term_edges)
        if tier == "operational":
            return tuple(self._operational_edges)
        return tuple(self._operational_edges) + tuple(self._long_term_edges)

    def get_node(self, node_id: str) -> Optional[Node]:
        if node_id in self._operational_nodes:
            return self._operational_nodes[node_id]
        return self._long_term_nodes.get(node_id)

    def lazy_update(self, node_id: str, **changes: object) -> None:
        """Register a deferred update to the node and linked structures."""

        if self.get_node(node_id) is None:
            raise KeyError(f"unknown node: {node_id}")
        pending = self._pending_updates.setdefault(node_id, {})
        for key, value in changes.items():
            if key == "metadata" and isinstance(value, Mapping):
                metadata_changes = pending.setdefault("metadata", {})
                metadata_changes.update(dict(value))
            else:
                pending[key] = value

    def propagate_pending(self) -> Sequence[str]:
        """Apply deferred updates and back-propagate revision markers."""

        processed: List[str] = []
        pending = self._pending_updates
        self._pending_updates = {}
        for node_id, change in pending.items():
            node = self.get_node(node_id)
            if node is None:
                continue
            metadata_patch = dict(change.pop("metadata", {}))
            metadata = dict(node.metadata)
            if metadata_patch:
                metadata.setdefault("revisions", []).append(dict(metadata_patch))
                metadata.update(metadata_patch)
            valid_change: Dict[str, object] = {}
            ignored: List[str] = []
            for key, value in change.items():
                if hasattr(node, key):
                    valid_change[key] = value
                else:
                    ignored.append(key)
            if ignored:
                existing = set(metadata.get("ignored_updates", []))
                metadata["ignored_updates"] = sorted(existing | set(ignored))
            updated = replace(node, metadata=metadata, **valid_change)
            self._node_store(updated.memory)[node_id] = updated
            self._backpropagate(node_id)
            self._notify("node_updated", {"node": updated})
            processed.append(node_id)
        if processed:
            self._bump_revision()
        return tuple(processed)

    # ------------------------------------------------------------------
    # Verification
    # ------------------------------------------------------------------
    def register_critic(self, name: str, critic: Callable[[Node], float]) -> None:
        self._critics[name] = critic
        self._invalidate_verification_cache()

    def register_authority(self, name: str, authority: Callable[[Node], object]) -> None:
        self._authorities[name] = authority
        self._invalidate_verification_cache()

    def verify_with_critics(
        self,
        critics: Optional[Mapping[str, Callable[[Node], float]]] = None,
        *,
        authorities: Optional[Mapping[str, Callable[[Node], object]]] = None,
    ) -> List[VerificationResult]:
        """Run automated verification via critics and external authorities."""

        critic_pool: Dict[str, Callable[[Node], float]] = {}
        critic_pool.update(self._critics)
        if critics:
            critic_pool.update(dict(critics))

        authority_pool: Dict[str, Callable[[Node], object]] = {}
        authority_pool.update(self._authorities)
        if authorities:
            authority_pool.update(dict(authorities))

        use_cache = not critics and not authorities
        cache_key = "default"
        if use_cache:
            cached = self._verification_cache.get(cache_key)
            if cached and cached[0] == self._revision:
                return [result for result in cached[1]]

        results = self._execute_verification(critic_pool, authority_pool)

        if use_cache:
            self._verification_cache[cache_key] = (self._revision, tuple(results))

        self._record_verification(results)
        return list(results)

    def load_critics_from_config(self, config: Mapping[str, object] | str | Path) -> None:
        """Initialise critic registry using structured configuration."""

        data: Mapping[str, Any]
        if isinstance(config, (str, Path)):
            path = Path(config)
            try:
                text = path.read_text(encoding="utf-8")
            except OSError as exc:
                raise RuntimeError(f"failed to read critic config: {path}") from exc
            try:
                parsed = json.loads(text)
            except json.JSONDecodeError as exc:  # pragma: no cover - defensive
                raise ValueError(f"invalid critic configuration JSON: {path}") from exc
            data = parsed
        else:
            data = config

        kg_config = data.get("knowledge_graph") if isinstance(data, Mapping) else None
        critic_specs: Mapping[str, Any]
        if isinstance(kg_config, Mapping) and isinstance(kg_config.get("critics"), Mapping):
            critic_specs = kg_config["critics"]  # type: ignore[assignment]
        elif isinstance(data.get("critics"), Mapping):
            critic_specs = data["critics"]  # type: ignore[assignment]
        else:
            critic_specs = {}

        for name, spec in critic_specs.items():
            critic = self._build_configured_critic(name, spec)
            if critic is not None:
                self.register_critic(name, critic)

    # ------------------------------------------------------------------
    # Internal verification helpers
    # ------------------------------------------------------------------
    def _execute_verification(
        self,
        critics: Mapping[str, Callable[[Node], float]],
        authorities: Mapping[str, Callable[[Node], object]],
    ) -> List[VerificationResult]:
        results: List[VerificationResult] = []

        for name, critic in critics.items():
            for node in self.nodes():
                results.append(
                    VerificationResult(
                        node_id=node.id,
                        critic=name,
                        score=float(critic(node)),
                        provenance="critic",
                    )
                )

        for name, authority in authorities.items():
            for node in self.nodes():
                payload = authority(node)
                score, details = self._normalise_authority_payload(payload)
                results.append(
                    VerificationResult(
                        node_id=node.id,
                        critic=name,
                        score=score,
                        provenance="authority",
                        details=details,
                    )
                )

        return results

    def _build_configured_critic(self, name: str, spec: object) -> Optional[Callable[[Node], float]]:
        if callable(spec):
            return spec  # pragma: no cover - direct function injection

        if isinstance(spec, (int, float)):
            return self._confidence_threshold_critic(float(spec))

        if isinstance(spec, str):
            return self._keyword_presence_critic([spec])

        if isinstance(spec, Sequence) and not isinstance(spec, (bytes, bytearray, str)):
            return self._keyword_presence_critic([str(item) for item in spec])

        if isinstance(spec, Mapping):
            critic_type = str(spec.get("type", "confidence_threshold")).lower()
            if critic_type == "confidence_threshold":
                threshold = float(spec.get("threshold", 0.6))
                window = float(spec.get("window", 0.15))
                return self._confidence_threshold_critic(threshold, window=window)
            if critic_type == "keyword_presence":
                keywords = spec.get("keywords")
                if isinstance(keywords, Mapping):
                    keywords = keywords.values()
                if isinstance(keywords, Sequence) and not isinstance(keywords, (bytes, bytearray, str)):
                    return self._keyword_presence_critic([str(item) for item in keywords])
                if isinstance(spec.get("pattern"), str):
                    return self._keyword_presence_critic([str(spec["pattern"])])
            if critic_type == "regex":
                pattern = str(spec.get("pattern", name))
                return self._regex_critic(pattern)

        return None

    def _confidence_threshold_critic(self, threshold: float, *, window: float = 0.15) -> Callable[[Node], float]:
        upper = max(0.0, min(1.0, threshold))
        ramp = max(1e-6, float(window))

        def critic(node: Node) -> float:
            confidence = float(node.confidence)
            if confidence >= upper:
                return 1.0
            lower = max(0.0, upper - ramp)
            if confidence <= lower:
                return max(0.0, confidence / max(upper, 1e-6))
            span = max(upper - lower, 1e-6)
            return max(0.0, min(1.0, (confidence - lower) / span))

        return critic

    def _keyword_presence_critic(self, keywords: Sequence[str]) -> Callable[[Node], float]:
        terms = [keyword.lower() for keyword in keywords if keyword]
        if not terms:
            return lambda node: 1.0

        def critic(node: Node) -> float:
            text = node.text.lower()
            matches = sum(1 for term in terms if term in text)
            return matches / len(terms)

        return critic

    def _regex_critic(self, pattern: str) -> Callable[[Node], float]:
        compiled = re.compile(pattern, flags=re.IGNORECASE)

        def critic(node: Node) -> float:
            return 1.0 if compiled.search(node.text) else 0.0

        return critic

    # ------------------------------------------------------------------
    # Graph maintenance helpers
    # ------------------------------------------------------------------
    def deduplicate_embeddings(self, threshold: float = 0.995) -> List[Tuple[str, str]]:
        """Merge nodes with nearly identical embeddings to reduce noise."""

        seen: List[Node] = []
        duplicates: List[Tuple[str, str]] = []
        for node in self.nodes():
            vector = tuple(float(value) for value in node.embedding)
            if not vector:
                continue
            match = self._find_matching_node(seen, vector, threshold)
            if match is None:
                seen.append(node)
                continue
            canonical, duplicate = self._select_canonical(match, node)
            duplicates.append((canonical.id, duplicate.id))
            self._redirect_edges(duplicate.id, canonical.id)
            self._remove_node(duplicate.id)
            seen = [canonical if candidate.id == match.id else candidate for candidate in seen]
        return duplicates

    def compress_dialogue(self, utterances: Sequence[str], session_id: str) -> Mapping[str, object]:
        """Compress a dialogue into abstract events with causal links."""

        events: List[Dict[str, object]] = []
        keyword_counter: Dict[str, int] = defaultdict(int)
        for index, utterance in enumerate(utterances, start=1):
            actor, content = self._split_actor_content(utterance)
            keywords = self._extract_keywords(content)
            for keyword in keywords:
                keyword_counter[keyword] += 1
            event = {
                "id": f"{session_id}:{index:03d}",
                "session": session_id,
                "actors": [actor] if actor else [],
                "summary": self._summarise_text(content),
                "keywords": keywords,
                "importance": round(min(1.0, 0.25 + len(content.split()) / 40.0), 3),
            }
            events.append(event)
        causal_links = self._infer_causal_links(events)
        summary = self._compose_summary(events, keyword_counter)
        return {
            "session": session_id,
            "events": events,
            "summary": summary,
            "causal_links": causal_links,
        }

    def conflict_queries(self) -> List[Tuple[str, str]]:
        edges = [edge for edge in self.edges() if edge.relation in {"contradicts", "conflicts_with"}]
        return [(edge.source, edge.target) for edge in edges]

    def detect_conflicts(self) -> List[Tuple[str, str]]:
        """Detect contradictions via edges and semantic heuristics."""

        conflicts = {tuple(sorted(pair)) for pair in self.conflict_queries()}
        text_index: Dict[str, List[Node]] = defaultdict(list)
        for node in self.nodes():
            normalised = self._normalise_text(node.text, drop_negation=True)
            if normalised:
                text_index[normalised].append(node)
        for candidates in text_index.values():
            polarities = defaultdict(list)
            for candidate in candidates:
                polarities[self._polarity(candidate.text)].append(candidate.id)
            if len(polarities) > 1:
                negative = polarities.get("negative", [])
                positive = polarities.get("positive", [])
                for neg in negative:
                    for pos in positive:
                        conflicts.add(tuple(sorted((neg, pos))))
        return sorted(conflicts)

    def generate_clarification_requests(self) -> List[Mapping[str, object]]:
        """Build clarification prompts for detected knowledge conflicts."""

        requests: List[Mapping[str, object]] = []
        for left_id, right_id in self.detect_conflicts():
            left = self.get_node(left_id)
            right = self.get_node(right_id)
            if left is None or right is None:
                continue
            prompt = (
                f"Clarify whether '{left.text}' or '{right.text}' should be treated as authoritative."
            )
            requests.append(
                {
                    "pair": (left_id, right_id),
                    "prompt": prompt,
                    "sources": sorted(set(left.sources) | set(right.sources)),
                }
            )
        return requests

    # ------------------------------------------------------------------
    # Internal utilities
    # ------------------------------------------------------------------
    def _serialise_node(self, node: Node) -> Mapping[str, object]:
        return {
            "id": node.id,
            "type": node.type,
            "text": node.text,
            "sources": list(node.sources),
            "confidence": float(node.confidence),
            "embedding": [float(value) for value in node.embedding],
            "metadata": self._normalise_json(node.metadata),
            "memory": node.memory,
        }

    def _serialise_edge(self, edge: Edge) -> Mapping[str, object]:
        return {
            "source": edge.source,
            "target": edge.target,
            "relation": edge.relation,
            "weight": float(edge.weight),
            "memory": edge.memory,
            "metadata": self._normalise_json(edge.metadata),
        }

    def _node_from_payload(self, payload: Mapping[str, object]) -> Node:
        metadata_raw = payload.get("metadata", {})
        metadata = (
            self._normalise_loaded_mapping(metadata_raw)
            if isinstance(metadata_raw, Mapping)
            else {}
        )
        sources = payload.get("sources", [])
        embedding = payload.get("embedding", [])
        sources_iterable = isinstance(sources, Iterable) and not isinstance(sources, (str, bytes))
        embedding_iterable = isinstance(embedding, Iterable) and not isinstance(embedding, (str, bytes))
        memory_raw = payload.get("memory")
        memory = self._normalise_memory(memory_raw if isinstance(memory_raw, str) else None)
        return Node(
            id=str(payload.get("id")),
            type=str(payload.get("type", "")),
            text=str(payload.get("text", "")),
            sources=tuple(str(item) for item in sources) if sources_iterable else tuple(),
            confidence=float(payload.get("confidence", 0.5)),
            embedding=tuple(float(item) for item in embedding) if embedding_iterable else tuple(),
            metadata=metadata,
            memory=memory,
        )

    def _edge_from_payload(self, payload: Mapping[str, object]) -> Edge:
        metadata_raw = payload.get("metadata", {})
        metadata = (
            self._normalise_loaded_mapping(metadata_raw)
            if isinstance(metadata_raw, Mapping)
            else {}
        )
        memory_raw = payload.get("memory")
        memory = self._normalise_memory(memory_raw if isinstance(memory_raw, str) else None)
        return Edge(
            source=str(payload.get("source")),
            target=str(payload.get("target")),
            relation=str(payload.get("relation", "")),
            weight=float(payload.get("weight", 1.0)),
            memory=memory,
            metadata=metadata,
        )

    @staticmethod
    def _normalise_json(value: object) -> object:
        if isinstance(value, Mapping):
            return {str(key): KnowledgeGraph._normalise_json(val) for key, val in value.items()}
        if isinstance(value, (list, tuple)):
            return [KnowledgeGraph._normalise_json(item) for item in value]
        if isinstance(value, set):
            return sorted(KnowledgeGraph._normalise_json(item) for item in value)
        return value

    def _normalise_loaded_mapping(self, payload: Mapping[str, object]) -> Dict[str, object]:
        return {str(key): self._normalise_loaded_value(value) for key, value in payload.items()}

    def _normalise_loaded_value(self, value: object) -> object:
        if isinstance(value, Mapping):
            return {str(key): self._normalise_loaded_value(val) for key, val in value.items()}
        if isinstance(value, list):
            return [self._normalise_loaded_value(item) for item in value]
        return value

    def _normalise_memory(self, memory: Optional[str]) -> str:
        if not memory:
            return "operational"
        memory_lower = memory.lower()
        if memory_lower in {"long", "long_term", "archive"}:
            return "long_term"
        return "operational"

    def _node_store(self, tier: str) -> MutableMapping[str, Node]:
        return self._long_term_nodes if tier == "long_term" else self._operational_nodes

    def _edge_store(self, tier: str) -> List[Edge]:
        return self._long_term_edges if tier == "long_term" else self._operational_edges

    def _edge_iter(self) -> Iterator[List[Edge]]:
        yield self._operational_edges
        yield self._long_term_edges

    def _remove_node(self, node_id: str) -> None:
        removed = False
        if node_id in self._operational_nodes:
            del self._operational_nodes[node_id]
            removed = True
        elif node_id in self._long_term_nodes:
            del self._long_term_nodes[node_id]
<<<<<<< HEAD
            removed = True
        if removed:
            self._bump_revision()
=======
        self._notify("node_removed", {"node_id": node_id})
>>>>>>> e21e1824

    def _redirect_edges(self, old: str, new: str) -> None:
        changed = False
        for store in self._edge_iter():
            for index, edge in enumerate(list(store)):
                if edge.source == old or edge.target == old:
                    metadata = dict(edge.metadata)
                    metadata.setdefault("redirects", []).append({"from": old, "to": new})
                    updated = edge
                    if edge.source == old:
                        updated = replace(updated, source=new)
                    if edge.target == old:
                        updated = replace(updated, target=new)
                    updated = replace(updated, metadata=metadata)
                    store[index] = updated
                    changed = True
        if changed:
            self._bump_revision()

    def _find_matching_node(
        self, candidates: Sequence[Node], vector: Sequence[float], threshold: float
    ) -> Optional[Node]:
        for candidate in candidates:
            candidate_vector = tuple(float(value) for value in candidate.embedding)
            if not candidate_vector:
                continue
            if self._cosine_similarity(candidate_vector, vector) >= threshold:
                return candidate
        return None

    def _select_canonical(self, first: Node, second: Node) -> Tuple[Node, Node]:
        priority_first = (1 if first.memory == "long_term" else 0, first.confidence)
        priority_second = (1 if second.memory == "long_term" else 0, second.confidence)
        if priority_second > priority_first:
            return second, first
        return first, second

    @staticmethod
    def _cosine_similarity(left: Sequence[float], right: Sequence[float]) -> float:
        dot = sum(l * r for l, r in zip(left, right))
        left_norm = math.sqrt(sum(l * l for l in left))
        right_norm = math.sqrt(sum(r * r for r in right))
        if left_norm == 0 or right_norm == 0:
            return 0.0
        return dot / (left_norm * right_norm)

    def _split_actor_content(self, utterance: str) -> Tuple[str, str]:
        if ":" in utterance:
            actor, content = utterance.split(":", 1)
            return actor.strip(), content.strip()
        return "", utterance.strip()

    def _extract_keywords(self, content: str) -> List[str]:
        tokens = re.findall(r"[\w']+", content.lower())
        keywords: List[str] = []
        for token in tokens:
            if len(token) <= 3:
                continue
            if token in {"this", "that", "have", "with"}:
                continue
            if token not in keywords:
                keywords.append(token)
        return keywords[:8]

    def _summarise_text(self, content: str) -> str:
        words = content.split()
        summary = " ".join(words[:12])
        if len(words) > 12:
            summary += " ..."
        return summary or content

    def _infer_causal_links(self, events: Sequence[Mapping[str, object]]) -> List[Mapping[str, object]]:
        links: List[Mapping[str, object]] = []
        for index in range(1, len(events)):
            previous = events[index - 1]
            current = events[index]
            prev_keywords = set(previous.get("keywords", []))
            current_keywords = set(current.get("keywords", []))
            shared = sorted(prev_keywords & current_keywords)
            trigger_terms = {"because", "therefore", "so", "hence"}
            signal = any(term in str(current.get("summary", "")).lower() for term in trigger_terms)
            if shared or signal:
                links.append(
                    {
                        "cause": previous.get("id"),
                        "effect": current.get("id"),
                        "reason": "shared_topic" if shared else "temporal_cue",
                        "prediction": self._forecast_consequence(current, shared),
                    }
                )
        return links

    def _forecast_consequence(
        self, event: Mapping[str, object], shared_keywords: Sequence[str]
    ) -> str:
        if shared_keywords:
            keywords = ", ".join(shared_keywords)
            return f"Follow-up actions likely required around: {keywords}."
        return f"Monitor downstream impact of event {event.get('id')}"

    def _compose_summary(self, events: Sequence[Mapping[str, object]], keywords: Mapping[str, int]) -> str:
        if not events:
            return "dialogue empty"
        top_keywords = sorted(keywords.items(), key=lambda item: item[1], reverse=True)[:3]
        keyword_text = ", ".join(keyword for keyword, _ in top_keywords)
        return f"{len(events)} events captured. Key topics: {keyword_text}" if keyword_text else f"{len(events)} events captured."

    def _normalise_authority_payload(self, payload: object) -> Tuple[float, Mapping[str, object]]:
        if isinstance(payload, tuple) and len(payload) == 2:
            score = float(payload[0])
            details = payload[1]
            if isinstance(details, Mapping):
                return score, dict(details)
            return score, {"details": details}
        if isinstance(payload, Mapping):
            score = float(payload.get("score", 0.0))
            details = dict(payload)
            details.pop("score", None)
            return score, details
        return float(payload), {}

    def _record_verification(self, results: Iterable[VerificationResult]) -> None:
        scores: Dict[str, List[float]] = defaultdict(list)
        provenance: Dict[str, List[str]] = defaultdict(list)
        for result in results:
            scores[result.node_id].append(result.score)
            provenance[result.node_id].append(result.provenance)
        for node_id, values in scores.items():
            node = self.get_node(node_id)
            if node is None:
                continue
            metadata = dict(node.metadata)
            metadata["verification_score"] = sum(values) / len(values)
            metadata["verification_sources"] = provenance[node_id]
            updated = replace(node, metadata=metadata)
            self._node_store(updated.memory)[node_id] = updated
            self._notify("node_updated", {"node": updated})

    # ------------------------------------------------------------------
    # Event subscription helpers
    # ------------------------------------------------------------------
    def register_listener(
        self, event: str, listener: Callable[[Mapping[str, object]], None]
    ) -> None:
        listeners = self._listeners.setdefault(event, [])
        if listener not in listeners:
            listeners.append(listener)

    def unregister_listener(
        self, event: str, listener: Callable[[Mapping[str, object]], None]
    ) -> None:
        listeners = self._listeners.get(event)
        if not listeners:
            return
        if listener in listeners:
            listeners.remove(listener)
        if not listeners:
            self._listeners.pop(event, None)

    def _notify(self, event: str, payload: Mapping[str, object]) -> None:
        for listener in self._listeners.get(event, []):
            try:
                listener(payload)
            except Exception:
                continue

    def _backpropagate(self, node_id: str) -> None:
        changed = False
        for store in self._edge_iter():
            for index, edge in enumerate(list(store)):
                if edge.source != node_id and edge.target != node_id:
                    continue
                degraded = max(0.0, edge.weight * 0.95)
                metadata = dict(edge.metadata)
                metadata.setdefault("pending_review", True)
                store[index] = replace(edge, weight=degraded, metadata=metadata)
                neighbour_id = edge.target if edge.source == node_id else edge.source
                neighbour = self.get_node(neighbour_id)
                if neighbour is None:
                    continue
                metadata_n = dict(neighbour.metadata)
                pending = set(metadata_n.get("pending_backprop", []))
                pending.add(node_id)
                metadata_n["pending_backprop"] = sorted(pending)
                updated = replace(neighbour, metadata=metadata_n)
                self._node_store(updated.memory)[neighbour_id] = updated
                changed = True
        if changed:
            self._bump_revision()

    def _bump_revision(self) -> None:
        self._revision += 1
        self._invalidate_verification_cache()

    def _invalidate_verification_cache(self) -> None:
        self._verification_cache.clear()

    def _normalise_text(self, text: str, *, drop_negation: bool = False) -> str:
        tokens = [token.lower() for token in re.findall(r"[\w']+", text)]
        filtered: List[str] = []
        for token in tokens:
            if drop_negation and token in {"not", "never", "no"}:
                continue
            filtered.append(token)
        return " ".join(filtered)

    def _polarity(self, text: str) -> str:
        tokens = {token.lower() for token in re.findall(r"[\w']+", text)}
        return "negative" if tokens & {"not", "never", "no"} else "positive"


__all__ = [
    "Edge",
    "KnowledgeGraph",
    "Node",
    "VerificationResult",
]<|MERGE_RESOLUTION|>--- conflicted
+++ resolved
@@ -65,7 +65,7 @@
         self._critics: Dict[str, Callable[[Node], float]] = {}
         self._authorities: Dict[str, Callable[[Node], object]] = {}
         self._pending_updates: Dict[str, Dict[str, object]] = {}
-<<<<<<< HEAD
+
         self._revision: int = 0
         self._verification_cache: Dict[str, Tuple[int, Tuple[VerificationResult, ...]]] = {}
 
@@ -76,7 +76,7 @@
                 config_source = default_path
         if config_source is not None:
             self.load_critics_from_config(config_source)
-=======
+
         self._listeners: Dict[str, List[Callable[[Mapping[str, object]], None]]] = {}
 
     # ------------------------------------------------------------------
@@ -143,7 +143,7 @@
                             pending[str(node_id)] = self._normalise_loaded_mapping(changes)
                     self._pending_updates.update(pending)
         return True
->>>>>>> e21e1824
+
 
     # ------------------------------------------------------------------
     # Memory management
@@ -155,11 +155,11 @@
         stored = replace(node, memory=tier)
         event = "node_updated" if self.get_node(stored.id) is not None else "node_added"
         self._node_store(tier)[stored.id] = stored
-<<<<<<< HEAD
+
         self._bump_revision()
-=======
+
         self._notify(event, {"node": stored})
->>>>>>> e21e1824
+
 
     def promote_node(self, node_id: str) -> bool:
         """Move a node from operational memory into the long-term store."""
@@ -169,11 +169,11 @@
             return False
         promoted = replace(node, memory="long_term")
         self._long_term_nodes[node_id] = promoted
-<<<<<<< HEAD
+
         self._bump_revision()
-=======
+
         self._notify("node_updated", {"node": promoted})
->>>>>>> e21e1824
+
         return True
 
     def add_edge(self, edge: Edge, *, memory: Optional[str] = None) -> None:
@@ -641,13 +641,13 @@
             removed = True
         elif node_id in self._long_term_nodes:
             del self._long_term_nodes[node_id]
-<<<<<<< HEAD
+
             removed = True
         if removed:
             self._bump_revision()
-=======
+
         self._notify("node_removed", {"node_id": node_id})
->>>>>>> e21e1824
+
 
     def _redirect_edges(self, old: str, new: str) -> None:
         changed = False
