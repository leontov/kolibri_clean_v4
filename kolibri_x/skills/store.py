"""Skill manifest registry with policy enforcement."""
from __future__ import annotations

import json
import re
from dataclasses import dataclass, field
from datetime import datetime, timezone
from pathlib import Path
from typing import Dict, Iterable, List, Mapping, Optional, Sequence, Set

from kolibri_x.runtime.journal import ActionJournal

MANDATORY_FIELDS = {"name", "version", "inputs", "permissions", "billing", "policy", "entry"}

VERSION_PATTERN = re.compile(r"^\d+\.\d+\.\d+(?:[-+][0-9A-Za-z.-]+)?$")
PERMISSION_PATTERN = re.compile(r"^[a-z][a-z0-9_.-]*\.[a-z][a-z0-9_.-]*:[a-z0-9_.-]+$")


def _to_int(value: object) -> Optional[int]:
    if value is None:
        return None
    if isinstance(value, bool):
        return int(value)
    if isinstance(value, (int, float)):
        return int(value)
    if isinstance(value, str) and value.strip():
        try:
            return int(float(value))
        except ValueError:
            return None
    return None


class SkillPolicyViolation(RuntimeError):
    """Raised when a skill manifest policy blocks execution."""

    def __init__(
        self,
        skill: str,
        policy: str,
        requirement: str,
        *,
        details: Optional[Mapping[str, object]] = None,
    ) -> None:
        super().__init__(f"skill '{skill}' blocked by policy '{policy}' ({requirement})")
        self.skill = skill
        self.policy = policy
        self.requirement = requirement
        self.details = dict(details or {})


class SkillManifestValidationError(ValueError):
    """Raised when a manifest fails schema validation."""


@dataclass(frozen=True)
class SkillQuota:
    """Typed limits for sandboxed skill execution."""

    invocations: Optional[int] = None
    cpu_ms: Optional[int] = None
    wall_ms: Optional[int] = None
    ram_mb: Optional[int] = None
    net_bytes: Optional[int] = None
    fs_bytes: Optional[int] = None
    fs_ops: Optional[int] = None
    extra: Mapping[str, int] = field(default_factory=dict)

    @classmethod
    def from_dict(cls, payload: Mapping[str, object] | None) -> "SkillQuota":
        if not payload:
            return cls()
        known: Dict[str, Optional[int]] = {
            "invocations": _to_int(payload.get("invocations")),
            "cpu_ms": _to_int(payload.get("cpu_ms")),
            "wall_ms": _to_int(payload.get("wall_ms")),
            "ram_mb": _to_int(payload.get("ram_mb")),
            "net_bytes": _to_int(payload.get("net_bytes")),
            "fs_bytes": _to_int(payload.get("fs_bytes")),
            "fs_ops": _to_int(payload.get("fs_ops")),
        }
        extra: Dict[str, int] = {}
        for key, value in payload.items():
            if key in known:
                continue
            parsed = _to_int(value)
            if parsed is not None:
                extra[key] = parsed
        return cls(
            invocations=known["invocations"],
            cpu_ms=known["cpu_ms"],
            wall_ms=known["wall_ms"],
            ram_mb=known["ram_mb"],
            net_bytes=known["net_bytes"],
            fs_bytes=known["fs_bytes"],
            fs_ops=known["fs_ops"],
            extra=extra,
        )

    def to_dict(self) -> Mapping[str, int]:
        payload: Dict[str, int] = {}
        if self.invocations is not None:
            payload["invocations"] = int(self.invocations)
        if self.cpu_ms is not None:
            payload["cpu_ms"] = int(self.cpu_ms)
        if self.wall_ms is not None:
            payload["wall_ms"] = int(self.wall_ms)
        if self.ram_mb is not None:
            payload["ram_mb"] = int(self.ram_mb)
        if self.net_bytes is not None:
            payload["net_bytes"] = int(self.net_bytes)
        if self.fs_bytes is not None:
            payload["fs_bytes"] = int(self.fs_bytes)
        if self.fs_ops is not None:
            payload["fs_ops"] = int(self.fs_ops)
        payload.update(self.extra)
        return payload


class SkillQuotaExceeded(SkillPolicyViolation):
    """Raised when a skill exceeds or exhausts one of its quotas."""

    def __init__(self, skill: str, resource: str, limit: int, used: int) -> None:
        super().__init__(
            skill,
            "quota",
            f"{resource}_exceeded",
            details={"resource": resource, "limit": limit, "used": used},
        )
        self.resource = resource
        self.limit = limit
        self.used = used


@dataclass(frozen=True)
class SkillManifest:
    name: str
    version: str
    inputs: Sequence[str]
    permissions: Sequence[str]
    billing: str
    policy: Mapping[str, str]
    entry: str
    quota: SkillQuota = field(default_factory=SkillQuota)

    def validate(self) -> None:
        """Validate the manifest fields against schema rules."""

        self._validate_name(self.name)
        self._validate_version(self.version)
        self._validate_sequence(self.inputs, "inputs")
        self._validate_permissions(self.permissions)
        self._validate_entry(self.entry)
        self._validate_policy(self.policy)

    @classmethod
    def from_dict(cls, data: Mapping[str, object]) -> "SkillManifest":
        missing = MANDATORY_FIELDS - data.keys()
        if missing:
<<<<<<< HEAD
            raise SkillManifestValidationError(f"missing manifest fields: {sorted(missing)}")
        name = str(data["name"])
        version = str(data["version"])
        inputs = cls._coerce_sequence(data.get("inputs", []), "inputs")
        permissions = cls._coerce_sequence(data.get("permissions", []), "permissions")
        billing = str(data.get("billing", "per_call"))
        policy = cls._coerce_policy(data.get("policy", {}))
        entry = str(data["entry"])

        manifest = cls(
            name=name,
            version=version,
            inputs=tuple(inputs),
            permissions=tuple(permissions),
            billing=billing,
            policy=policy,
            entry=entry,
=======
            raise ValueError(f"missing manifest fields: {sorted(missing)}")
        return cls(
            name=str(data["name"]),
            version=str(data["version"]),
            inputs=tuple(data.get("inputs", [])),
            permissions=tuple(data.get("permissions", [])),
            billing=str(data.get("billing", "per_call")),
            policy=dict(data.get("policy", {})),
            entry=str(data["entry"]),
            quota=SkillQuota.from_dict(
                data.get("limits") if isinstance(data.get("limits"), Mapping) else None
            ),
>>>>>>> e826ec1e
        )
        manifest.validate()
        return manifest

    def to_dict(self) -> Mapping[str, object]:
        return {
            "name": self.name,
            "version": self.version,
            "inputs": list(self.inputs),
            "permissions": list(self.permissions),
            "billing": self.billing,
            "policy": dict(self.policy),
            "entry": self.entry,
            "limits": dict(self.quota.to_dict()),
        }

    @staticmethod
    def _validate_name(name: str) -> None:
        if not name or not name.strip():
            raise SkillManifestValidationError("manifest name must be a non-empty string")

    @staticmethod
    def _validate_version(version: str) -> None:
        if not VERSION_PATTERN.match(version):
            raise SkillManifestValidationError(f"invalid manifest version '{version}'")

    @staticmethod
    def _validate_sequence(values: Sequence[object], field: str) -> None:
        for item in values:
            if not isinstance(item, str) or not item.strip():
                raise SkillManifestValidationError(f"{field} entries must be non-empty strings")

    @classmethod
    def _validate_permissions(cls, permissions: Sequence[str]) -> None:
        cls._validate_sequence(permissions, "permissions")
        for permission in permissions:
            if not PERMISSION_PATTERN.match(permission):
                raise SkillManifestValidationError(f"invalid permission format: '{permission}'")

    @staticmethod
    def _validate_entry(entry: str) -> None:
        candidate = Path(entry)
        if not entry or not entry.strip():
            raise SkillManifestValidationError("entry must be a non-empty string")
        if candidate.is_absolute():
            raise SkillManifestValidationError("entry must be a relative path")
        if any(part == ".." for part in candidate.parts):
            raise SkillManifestValidationError("entry cannot traverse directories")
        if candidate.suffix != ".py":
            raise SkillManifestValidationError("entry must reference a Python module (.py)")

    @staticmethod
    def _validate_policy(policy: Mapping[str, str]) -> None:
        for key, value in policy.items():
            if not isinstance(key, str) or not key.strip():
                raise SkillManifestValidationError("policy keys must be non-empty strings")
            if not isinstance(value, str) or not value.strip():
                raise SkillManifestValidationError("policy values must be non-empty strings")

    @staticmethod
    def _coerce_sequence(value: object, field: str) -> List[str]:
        if isinstance(value, Sequence) and not isinstance(value, (str, bytes)):
            items: List[str] = []
            for item in value:
                if not isinstance(item, str):
                    item = str(item)
                items.append(item)
            SkillManifest._validate_sequence(items, field)
            return items
        raise SkillManifestValidationError(f"{field} must be a sequence of strings")

    @staticmethod
    def _coerce_policy(value: object) -> Mapping[str, str]:
        if isinstance(value, Mapping):
            policy: Dict[str, str] = {}
            for key, val in value.items():
                if not isinstance(key, str):
                    key = str(key)
                if not isinstance(val, str):
                    val = str(val)
                policy[key] = val
            SkillManifest._validate_policy(policy)
            return policy
        raise SkillManifestValidationError("policy must be a mapping of string keys to string values")


@dataclass(frozen=True)
class SkillAuditRecord:
    timestamp: datetime
    skill: str
    actor: Optional[str]
    decision: str
    detail: Mapping[str, object] = field(default_factory=dict)

    def to_dict(self) -> Mapping[str, object]:
        payload = dict(self.detail)
        payload.update(
            {
                "skill": self.skill,
                "actor": self.actor,
                "decision": self.decision,
                "timestamp": self.timestamp.isoformat(),
            }
        )
        return payload


class SkillStore:
    def __init__(self, *, journal: Optional[ActionJournal] = None) -> None:
        self._skills: Dict[str, SkillManifest] = {}
        self._audit_log: List[SkillAuditRecord] = []
<<<<<<< HEAD
        self.journal = journal or ActionJournal()
=======
        self._scopes: Dict[str, Sequence[str]] = {}
        self._quotas: Dict[str, SkillQuota] = {}
>>>>>>> e826ec1e

    def register(self, manifest: SkillManifest) -> None:
        try:
            manifest.validate()
        except SkillManifestValidationError as exc:
            self.journal.append(
                "skill_manifest.rejected",
                {
                    "skill": getattr(manifest, "name", "<unknown>"),
                    "reason": str(exc),
                },
            )
            raise
        self._skills[manifest.name] = manifest
        self._scopes[manifest.name] = tuple(manifest.permissions)
        self._quotas[manifest.name] = manifest.quota

    def register_many(self, manifests: Iterable[SkillManifest]) -> None:
        for manifest in manifests:
            self.register(manifest)

    def get(self, name: str) -> Optional[SkillManifest]:
        return self._skills.get(name)

    def list(self) -> List[SkillManifest]:
        return sorted(self._skills.values(), key=lambda manifest: manifest.name)

    def scopes(self, name: str) -> Sequence[str]:
        return self._scopes.get(name, tuple())

    def quota(self, name: str) -> SkillQuota:
        return self._quotas.get(name, SkillQuota())

    def authorize_execution(
        self,
        name: str,
        granted_scopes: Sequence[str],
        *,
        actor: Optional[str] = None,
    ) -> Sequence[str]:
        manifest = self.get(name)
        if not manifest:
            raise KeyError(f"unknown skill: {name}")
        required = set(manifest.permissions)
        granted = set(granted_scopes)
        missing = sorted(required - granted)
        if missing:
            self._record_audit(name, "deny", actor, {"missing_permissions": missing})
            raise SkillPolicyViolation(
                name,
                "permission",
                "scope_missing",
                details={"missing": missing},
            )
        self._record_audit(name, "allow", actor, {"granted": sorted(required)})
        return sorted(required)

    def enforce_policy(
        self,
        name: str,
        context_tags: Sequence[str],
        *,
        actor: Optional[str] = None,
    ) -> None:
        manifest = self.get(name)
        if not manifest:
            raise KeyError(f"unknown skill: {name}")
        tags: Set[str] = set(context_tags)
        for policy, requirement in manifest.policy.items():
            rule = requirement.lower()
            if rule in {"deny", "blocked", "forbid"} and policy in tags:
                self._record_audit(name, "deny", actor, {"policy": policy, "rule": rule})
                raise SkillPolicyViolation(name, policy, rule, details={"tag": policy})
            if rule in {"require", "required"} and policy not in tags:
                self._record_audit(name, "deny", actor, {"policy": policy, "rule": rule})
                raise SkillPolicyViolation(name, policy, rule, details={"required": policy})
        self._record_audit(name, "allow", actor, {"policies": dict(manifest.policy)})

    def audit_log(self) -> Sequence[Mapping[str, object]]:
        return tuple(record.to_dict() for record in self._audit_log)

    def _record_audit(
        self,
        skill: str,
        decision: str,
        actor: Optional[str],
        detail: Mapping[str, object],
    ) -> None:
        record = SkillAuditRecord(
            timestamp=datetime.now(timezone.utc),
            skill=skill,
            actor=actor,
            decision=decision,
            detail=dict(detail),
        )
        self._audit_log.append(record)
        if len(self._audit_log) > 512:
            self._audit_log.pop(0)

    @staticmethod
    def load_from_file(path: str | Path) -> SkillManifest:
        with open(path, "r", encoding="utf-8") as handle:
            return SkillManifest.from_dict(json.load(handle))


<<<<<<< HEAD
__all__ = ["SkillManifest", "SkillManifestValidationError", "SkillPolicyViolation", "SkillStore"]
=======
__all__ = [
    "SkillManifest",
    "SkillPolicyViolation",
    "SkillQuota",
    "SkillQuotaExceeded",
    "SkillStore",
]
>>>>>>> e826ec1e
<|MERGE_RESOLUTION|>--- conflicted
+++ resolved
@@ -13,7 +13,7 @@
 MANDATORY_FIELDS = {"name", "version", "inputs", "permissions", "billing", "policy", "entry"}
 
 VERSION_PATTERN = re.compile(r"^\d+\.\d+\.\d+(?:[-+][0-9A-Za-z.-]+)?$")
-PERMISSION_PATTERN = re.compile(r"^[a-z][a-z0-9_.-]*\.[a-z][a-z0-9_.-]*:[a-z0-9_.-]+$")
+PERMISSION_PATTERN = re.compile(r"^[a-z][a-z0-9_.-]*\.[a-z][a-z0-9_.-]*:[a-z0-9_.]+$")
 
 
 def _to_int(value: object) -> Optional[int]:
@@ -157,7 +157,7 @@
     def from_dict(cls, data: Mapping[str, object]) -> "SkillManifest":
         missing = MANDATORY_FIELDS - data.keys()
         if missing:
-<<<<<<< HEAD
+
             raise SkillManifestValidationError(f"missing manifest fields: {sorted(missing)}")
         name = str(data["name"])
         version = str(data["version"])
@@ -175,7 +175,7 @@
             billing=billing,
             policy=policy,
             entry=entry,
-=======
+
             raise ValueError(f"missing manifest fields: {sorted(missing)}")
         return cls(
             name=str(data["name"]),
@@ -188,7 +188,7 @@
             quota=SkillQuota.from_dict(
                 data.get("limits") if isinstance(data.get("limits"), Mapping) else None
             ),
->>>>>>> e826ec1e
+
         )
         manifest.validate()
         return manifest
@@ -300,12 +300,12 @@
     def __init__(self, *, journal: Optional[ActionJournal] = None) -> None:
         self._skills: Dict[str, SkillManifest] = {}
         self._audit_log: List[SkillAuditRecord] = []
-<<<<<<< HEAD
+
         self.journal = journal or ActionJournal()
-=======
+
         self._scopes: Dict[str, Sequence[str]] = {}
         self._quotas: Dict[str, SkillQuota] = {}
->>>>>>> e826ec1e
+
 
     def register(self, manifest: SkillManifest) -> None:
         try:
@@ -411,9 +411,8 @@
             return SkillManifest.from_dict(json.load(handle))
 
 
-<<<<<<< HEAD
 __all__ = ["SkillManifest", "SkillManifestValidationError", "SkillPolicyViolation", "SkillStore"]
-=======
+
 __all__ = [
     "SkillManifest",
     "SkillPolicyViolation",
@@ -421,4 +420,3 @@
     "SkillQuotaExceeded",
     "SkillStore",
 ]
->>>>>>> e826ec1e
