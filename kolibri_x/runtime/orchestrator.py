"""Runtime orchestration pipeline that stitches together Kolibri subsystems."""
from __future__ import annotations

import hashlib
import json

import multiprocessing
from multiprocessing.connection import Connection
import traceback


from pathlib import Path

import time


from collections.abc import Iterable as IterableABC
from dataclasses import dataclass, field
from datetime import datetime
<<<<<<< HEAD
from pathlib import Path
from typing import Callable, Dict, Iterable, List, Mapping, MutableMapping, Optional, Sequence, Tuple
=======
from typing import Callable, Dict, Iterable, List, Mapping, MutableMapping, Optional, Sequence, Tuple, Union
>>>>>>> 8ad00ef6

from kolibri_x.core.encoders import (
    ASREncoder,
    AdaptiveAudioEncoder,
    AdaptiveCrossModalTransformer,
    DiffusionVisionEncoder,
    FusionTransformer,
    ImageEncoder,
    ModalitySignal,
    SensorEvent,
    SensorHub,
    TemporalAlignmentEngine,
    TextEncoder,
)
from kolibri_x.core.planner import NeuroSemanticPlanner, Plan, PlanStep
from kolibri_x.kg.graph import KnowledgeGraph
from kolibri_x.kg.ingest import IngestionReport, KnowledgeDocument, KnowledgeIngestor
from kolibri_x.kg.rag import RAGPipeline
from kolibri_x.personalization import EmpathyContext, EmpathyModulator, InteractionSignal, OnDeviceProfiler
from kolibri_x.privacy.consent import PrivacyOperator
from kolibri_x.runtime.cache import OfflineCache, RAGCache
from kolibri_x.runtime.iot import IoTBridge, IoTCommand
from kolibri_x.runtime.journal import ActionJournal, JournalEntry
from kolibri_x.runtime.metrics import SLOTracker
from kolibri_x.runtime.self_learning import BackgroundSelfLearner
from kolibri_x.runtime.workflow import ReminderEvent, ReminderRule, Workflow, WorkflowManager
from kolibri_x.skills.store import (
    SkillPolicyViolation,
    SkillQuota,
    SkillQuotaExceeded,
    SkillStore,
)
from kolibri_x.xai.reasoning import ReasoningLog


SkillExecutor = Callable[[Mapping[str, object]], Mapping[str, object]]


class SkillExecutionError(RuntimeError):
    """Raised when a sandboxed skill fails to produce a valid response."""



def _invoke_skill(
    result_conn: Connection,
    executor: SkillExecutor,
    payload: Mapping[str, object],
    memory_limit_bytes: Optional[int],
) -> None:
    """Worker entry point executed inside a separate process."""

    if memory_limit_bytes is not None:
        try:  # pragma: no cover - platform specific guard
            import resource

            soft, hard = resource.getrlimit(resource.RLIMIT_AS)
            new_soft = memory_limit_bytes
            new_hard = hard
            if hard == resource.RLIM_INFINITY or hard > memory_limit_bytes:
                new_hard = memory_limit_bytes
            elif hard < memory_limit_bytes:
                new_soft = hard
                new_hard = hard
            resource.setrlimit(resource.RLIMIT_AS, (new_soft, new_hard))
        except ValueError:  # pragma: no cover - fallback attempt
            try:
                resource.setrlimit(resource.RLIMIT_AS, (memory_limit_bytes, resource.RLIM_INFINITY))
            except (ValueError, OSError):
                pass
        except (ImportError, AttributeError):  # pragma: no cover - best effort guard
            pass

    try:
        result = executor(payload)
    except BaseException as exc:  # pragma: no cover - protective path
        result_conn.send(
            (
                "error",
                {
                    "exc_type": type(exc).__name__,
                    "message": str(exc),
                    "traceback": traceback.format_exc(),
                },
            )
        )
    else:
        result_conn.send(("ok", result))
    finally:
        result_conn.close()

@dataclass
class _SkillUsage:
    invocations: int = 0
    cpu_ms: float = 0.0
    wall_ms: float = 0.0
    net_bytes: int = 0
    fs_bytes: int = 0
    fs_ops: int = 0



class SkillSandbox:
    """Very small sandbox that hosts pure Python skill callables."""

    def __init__(
        self,
        *,
        time_limit: float = 1.0,
        memory_limit_mb: Optional[int] = 128,
        journal: Optional[ActionJournal] = None,
    ) -> None:
        self._executors: Dict[str, SkillExecutor] = {}

        self._time_limit = max(float(time_limit), 0.0)
        self._memory_limit_bytes = (
            int(memory_limit_mb) * 1024 * 1024 if memory_limit_mb is not None else None
        )
        self._journal = journal
        try:
            self._ctx = multiprocessing.get_context("fork")
        except ValueError:  # pragma: no cover - fallback for platforms without fork
            self._ctx = multiprocessing.get_context()

        self._usage: Dict[str, _SkillUsage] = {}
        self._quotas: Dict[str, SkillQuota] = {}


    def register(self, name: str, executor: SkillExecutor) -> None:
        self._executors[name] = executor
        self._usage.setdefault(name, _SkillUsage())

    def execute(
        self,
        name: str,
        payload: Mapping[str, object],
        *,
        quota: Optional[SkillQuota] = None,
    ) -> Mapping[str, object]:
        try:
            executor = self._executors[name]
        except KeyError as exc:  # pragma: no cover - defensive path
            raise KeyError(f"unknown skill executor: {name}") from exc

        parent_conn, child_conn = self._ctx.Pipe(duplex=False)
        process = self._ctx.Process(
            target=_invoke_skill,
            args=(child_conn, executor, payload, self._memory_limit_bytes),
        )
        process.start()
        child_conn.close()
        process.join(self._time_limit if self._time_limit > 0 else None)
        if process.is_alive():
            process.terminate()
            process.join()
            self._log_event(
                "skill_timeout",
                {
                    "skill": name,
                    "time_limit": self._time_limit,
                    "payload_keys": sorted(map(str, payload.keys())),
                },
            )
            parent_conn.close()
            raise SkillExecutionError(f"skill {name} exceeded time limit of {self._time_limit} seconds")

        status: Optional[str]
        data: Mapping[str, object]
        try:
            if parent_conn.poll():
                status, data = parent_conn.recv()
            else:
                status = None
                data = {}
        except EOFError:
            status = None
            data = {}
        finally:
            parent_conn.close()

        if status == "ok":
            result = data
            if not isinstance(result, Mapping):
                self._log_event(
                    "skill_execution_error",
                    {
                        "skill": name,
                        "error_type": "TypeError",
                        "message": f"non-mapping result: {type(result)!r}",
                    },
                )
                raise SkillExecutionError(
                    f"skill {name} returned non-mapping result: {type(result)!r}"
                )
            return dict(result)

        if status == "error":
            error_type = str(data.get("exc_type"))
            event = "skill_memory_limit_exceeded" if error_type == "MemoryError" else "skill_execution_error"
            self._log_event(
                event,
                {
                    "skill": name,
                    "error_type": error_type,
                    "message": data.get("message", ""),
                },
            )
            raise SkillExecutionError(f"skill {name} failed: {data.get('message', 'unknown error')}")

        exitcode = process.exitcode
        self._log_event(
            "skill_process_terminated",
            {
                "skill": name,
                "exit_code": exitcode,
                "payload_keys": sorted(map(str, payload.keys())),
            },
        )
        raise SkillExecutionError(f"skill {name} terminated unexpectedly (exit code={exitcode})")

        usage = self._usage.setdefault(name, _SkillUsage())
        if quota:
            self._quotas[name] = quota
            self._enforce_quota(name, usage, quota)
        start_wall = time.perf_counter()
        start_cpu = time.process_time()
        result = None
        try:
            result = executor(payload)
        finally:
            elapsed_wall = (time.perf_counter() - start_wall) * 1000.0
            elapsed_cpu = max((time.process_time() - start_cpu) * 1000.0, 0.0)
            usage.invocations += 1
            usage.wall_ms += elapsed_wall
            usage.cpu_ms += elapsed_cpu
        if not isinstance(result, Mapping):
            raise SkillExecutionError(f"skill {name} returned non-mapping result: {type(result)!r}")
        return dict(result)


    def registered(self) -> Sequence[str]:
        return tuple(sorted(self._executors))


    def bind_journal(self, journal: ActionJournal) -> None:
        self._journal = journal

    def _log_event(self, event: str, payload: Mapping[str, object]) -> None:
        if self._journal is not None:
            self._journal.append(event, payload)

    def record_io(
        self,
        name: str,
        *,
        net_bytes: int = 0,
        fs_bytes: int = 0,
        fs_ops: int = 0,
    ) -> None:
        usage = self._usage.setdefault(name, _SkillUsage())
        if net_bytes:
            usage.net_bytes += max(0, net_bytes)
        if fs_bytes:
            usage.fs_bytes += max(0, fs_bytes)
        if fs_ops:
            usage.fs_ops += max(0, fs_ops)
        quota = self._quotas.get(name)
        if quota:
            self._enforce_quota(name, usage, quota)

    def usage_snapshot(self, name: str) -> Mapping[str, float]:
        usage = self._usage.get(name)
        if not usage:
            return {}
        return {
            "invocations": usage.invocations,
            "cpu_ms": usage.cpu_ms,
            "wall_ms": usage.wall_ms,
            "net_bytes": usage.net_bytes,
            "fs_bytes": usage.fs_bytes,
            "fs_ops": usage.fs_ops,
        }

    def _enforce_quota(self, name: str, usage: _SkillUsage, quota: SkillQuota) -> None:
        if quota.invocations is not None and usage.invocations >= quota.invocations:
            raise SkillQuotaExceeded(name, "invocations", quota.invocations, usage.invocations)
        if quota.cpu_ms is not None and usage.cpu_ms >= quota.cpu_ms:
            raise SkillQuotaExceeded(name, "cpu_ms", quota.cpu_ms, int(usage.cpu_ms))
        if quota.wall_ms is not None and usage.wall_ms >= quota.wall_ms:
            raise SkillQuotaExceeded(name, "wall_ms", quota.wall_ms, int(usage.wall_ms))
        if quota.net_bytes is not None and usage.net_bytes >= quota.net_bytes:
            raise SkillQuotaExceeded(name, "net_bytes", quota.net_bytes, usage.net_bytes)
        if quota.fs_bytes is not None and usage.fs_bytes >= quota.fs_bytes:
            raise SkillQuotaExceeded(name, "fs_bytes", quota.fs_bytes, usage.fs_bytes)
        if quota.fs_ops is not None and usage.fs_ops >= quota.fs_ops:
            raise SkillQuotaExceeded(name, "fs_ops", quota.fs_ops, usage.fs_ops)



@dataclass
class RuntimeRequest:
    user_id: str
    goal: str
    modalities: Mapping[str, object] = field(default_factory=dict)
    hints: Sequence[str] = field(default_factory=tuple)
    signals: Sequence[InteractionSignal] = field(default_factory=tuple)
    empathy: EmpathyContext = field(default_factory=EmpathyContext)
    data_tags: Sequence[str] = field(default_factory=tuple)
    skill_scopes: Sequence[str] = field(default_factory=tuple)
    top_k: int = 5


@dataclass
class SkillExecution:
    step_id: str
    skill: Optional[str]
    output: Mapping[str, object]

    def to_dict(self) -> Mapping[str, object]:
        return {"step_id": self.step_id, "skill": self.skill, "output": dict(self.output)}

    @classmethod
    def from_dict(cls, data: Mapping[str, object]) -> "SkillExecution":
        return cls(
            step_id=str(data.get("step_id")),
            skill=data.get("skill") if data.get("skill") is not None else None,
            output=dict(data.get("output", {})),
        )


@dataclass
class RuntimeResponse:
    plan: Plan
    answer: Mapping[str, object]
    adjustments: Mapping[str, float]
    executions: Sequence[SkillExecution]
    reasoning: ReasoningLog
    journal_tail: Sequence[JournalEntry]
    cached: bool = False
    metrics: Mapping[str, Mapping[str, float]] = field(default_factory=dict)


class KolibriRuntime:
    """Coordinates encoding, planning, retrieval, skills, and empathy."""

    def __init__(
        self,
        *,
        graph: Optional[KnowledgeGraph] = None,
        text_encoder: Optional[TextEncoder] = None,
        asr: Optional[ASREncoder] = None,
        image_encoder: Optional[ImageEncoder] = None,
        audio_encoder: Optional[AdaptiveAudioEncoder] = None,
        vision_encoder: Optional[DiffusionVisionEncoder] = None,
        fusion: Optional[FusionTransformer] = None,
        cross_fusion: Optional[AdaptiveCrossModalTransformer] = None,
        planner: Optional[NeuroSemanticPlanner] = None,
        rag: Optional[RAGPipeline] = None,
        rag_cache: Optional[RAGCache] = None,
        skill_store: Optional[SkillStore] = None,
        sandbox: Optional[SkillSandbox] = None,
        privacy: Optional[PrivacyOperator] = None,
        profiler: Optional[OnDeviceProfiler] = None,
        empathy: Optional[EmpathyModulator] = None,
        cache: Optional[OfflineCache] = None,
        journal: Optional[ActionJournal] = None,
        metrics: Optional[SLOTracker] = None,
        iot_bridge: Optional[IoTBridge] = None,
        workflow_manager: Optional[WorkflowManager] = None,
        self_learner: Optional[BackgroundSelfLearner] = None,
        knowledge_ingestor: Optional[KnowledgeIngestor] = None,
        sensor_hub: Optional[SensorHub] = None,
        alignment_engine: Optional[TemporalAlignmentEngine] = None,
        fusion_budget: float = 1.5,
        self_learning_storage: Optional[str | Path] = None,
    ) -> None:
        self._self_learning_path: Optional[Path] = None
        self._self_learning_dirty = False
        self._shutdown = False

        self.graph = graph or KnowledgeGraph()
        self.text_encoder = text_encoder or TextEncoder(dim=32)
        self.asr = asr or ASREncoder()
        self.image_encoder = image_encoder or ImageEncoder(dim=32)
        self.audio_encoder = audio_encoder or AdaptiveAudioEncoder(dim=16)
        self.vision_encoder = vision_encoder or DiffusionVisionEncoder(dim=32, frame_window=4)
        self.fusion = fusion or FusionTransformer(dim=32)
        self.cross_fusion = cross_fusion
        self.fusion_budget = fusion_budget
        self.planner = planner or NeuroSemanticPlanner()
        self.skill_store = skill_store or SkillStore()
        self.journal = journal or ActionJournal()
        if sandbox is None:
            self.sandbox = SkillSandbox(journal=self.journal)
        else:
            self.sandbox = sandbox
            self.sandbox.bind_journal(self.journal)
        self.privacy = privacy or PrivacyOperator()
        self.profiler = profiler or OnDeviceProfiler()
        self.empathy = empathy or EmpathyModulator()
        self.cache = cache
        self.metrics = metrics or SLOTracker()
        self.iot_bridge = iot_bridge
        self.workflow_manager = workflow_manager or WorkflowManager()
        self.ingestor = knowledge_ingestor or KnowledgeIngestor()
        self.rag = rag or RAGPipeline(self.graph, encoder=self.text_encoder)
        self.rag_cache = rag_cache or RAGCache()
        self.sensor_hub = sensor_hub or SensorHub()
        self.alignment_engine = alignment_engine or TemporalAlignmentEngine()
        if self_learning_storage and self_learner is None:
            self_learner = BackgroundSelfLearner()
        self.self_learner = self_learner
        if self_learning_storage:
            self._self_learning_path = Path(self_learning_storage).expanduser()
        if self.self_learner and self._self_learning_path:
            try:
                self.self_learner.load(self._self_learning_path)
            except FileNotFoundError:
                pass

        self._active_session_id: Optional[str] = None
        self._graph_store_path: Optional[Path] = None

        skills = self.skill_store.list()
        if skills:
            self.planner.register_skills(skills)

        if self.iot_bridge and self.iot_bridge.journal is None:
            self.iot_bridge.journal = self.journal

    # ------------------------------------------------------------------
    # Session lifecycle
    # ------------------------------------------------------------------
    def start_session(self, session_id: str, *, graph_path: Optional[Union[str, Path]] = None) -> None:
        """Initialise a runtime session and load graph state if available."""

        if self._active_session_id and self._active_session_id != session_id:
            self.end_session()

        path = Path(graph_path) if graph_path is not None else self._graph_store_path
        if path is None:
            path = Path(f"{session_id}.kg.jsonl")
        self._graph_store_path = path

        loaded = False
        if path.exists():
            loaded = self.graph.load(path)
        else:
            path.parent.mkdir(parents=True, exist_ok=True)

        self._active_session_id = session_id
        self.journal.append(
            "session_started",
            {
                "session_id": session_id,
                "graph_path": str(path),
                "graph_loaded": bool(loaded),
                "node_count": len(self.graph.nodes()),
                "edge_count": len(self.graph.edges()),
            },
        )

    def end_session(self) -> None:
        """Persist graph state and tear down the active session."""

        if not self._active_session_id:
            return

        session_id = self._active_session_id
        path = self._graph_store_path
        saved = False
        if path is not None:
            self.graph.save(path)
            saved = True

        if self.iot_bridge:
            self.iot_bridge.reset_session(session_id)

        self.journal.append(
            "session_finished",
            {
                "session_id": session_id,
                "graph_path": str(path) if path else None,
                "graph_saved": saved,
                "node_count": len(self.graph.nodes()),
                "edge_count": len(self.graph.edges()),
            },
        )

        self._active_session_id = None

    def process(self, request: RuntimeRequest) -> RuntimeResponse:
        reasoning = ReasoningLog()
        with self.metrics.time_stage("privacy_enforce"):
            filtered_modalities = self._enforce_privacy(request.user_id, request.modalities, reasoning)
        with self.metrics.time_stage("compose_transcript"):
            transcript = self._compose_transcript(filtered_modalities)
        with self.metrics.time_stage("encode_modalities"):
            embeddings, signals = self._encode_modalities(
                request.user_id, filtered_modalities, transcript, reasoning
            )
        with self.metrics.time_stage("fusion"):
            self._fuse_modalities(embeddings, signals, reasoning)

        cache_key = self._cache_key(
            request.user_id,
            request.goal,
            filtered_modalities,
            transcript,
            request.data_tags,
        )
        with self.metrics.time_stage("offline_cache_lookup"):
            cached_payload = self.cache.get(cache_key) if self.cache else None
        if cached_payload:
            plan = self._plan_from_dict(cached_payload["plan"])
            reasoning.add_step("cache", "served response from offline cache", [], confidence=0.95)
            self.journal.append("cache_hit", {"user_id": request.user_id, "goal": request.goal})
            executions = [SkillExecution.from_dict(data) for data in cached_payload.get("executions", [])]
            metrics_snapshot = self.metrics.report()
            self.journal.append("slo_snapshot", {"stages": metrics_snapshot})
            return RuntimeResponse(
                plan=plan,
                answer=dict(cached_payload.get("answer", {})),
                adjustments=dict(cached_payload.get("adjustments", {})),
                executions=executions,
                reasoning=reasoning,
                journal_tail=self.journal.tail(),
                cached=True,
                metrics=metrics_snapshot,
            )

        with self.metrics.time_stage("planning"):
            plan = self.planner.plan(request.goal, hints=request.hints)
        reasoning.add_step(
            "plan",
            f"generated {len(plan.steps)} steps",
            [step.id for step in plan.steps],
            confidence=0.7,
        )
        self.journal.append(
            "plan",
            {
                "goal": request.goal,
                "step_count": len(plan.steps),
                "skills": [step.skill for step in plan.steps],
            },
        )

        rag_query = transcript or request.goal
        with self.metrics.time_stage("rag_cache_lookup"):
            cached_answer = self.rag_cache.get(
                request.user_id,
                rag_query,
                request.data_tags,
                list(filtered_modalities.keys()),
                request.top_k,
            )
        if cached_answer:
            answer = dict(cached_answer)
            reasoning.add_step("rag_cache", "served response from rag cache", [], confidence=0.85)
            self.journal.append(
                "rag_cache_hit",
                {"user_id": request.user_id, "goal": request.goal, "query": rag_query},
            )
        else:
            with self.metrics.time_stage("rag_answer"):
                answer = self.rag.answer(rag_query, top_k=request.top_k, reasoning=reasoning)
            self.rag_cache.put(
                request.user_id,
                rag_query,
                request.data_tags,
                list(filtered_modalities.keys()),
                request.top_k,
                answer,
            )
            self.journal.append(
                "rag_cache_store",
                {"user_id": request.user_id, "goal": request.goal, "query": rag_query},
            )
        self.journal.append(
            "rag_answer",
            {"query": rag_query, "support": [fact["id"] for fact in answer.get("support", [])]},
        )

        with self.metrics.time_stage("execute_plan"):
            executions = self._execute_plan(plan, request, filtered_modalities, reasoning)
        with self.metrics.time_stage("profile_signals"):
            profile = self.profiler.bulk_record(request.user_id, request.signals)
        with self.metrics.time_stage("empathy_modulation"):
            adjustments = self.empathy.modulation(profile, request.empathy)
        reasoning.add_step(
            "empathy",
            "generated modulation vector",
            adjustments.keys(),
            confidence=0.55,
        )
        self.journal.append(
            "empathy",
            {"user_id": request.user_id, "adjustments": dict(adjustments)},
        )

        payload = {
            "plan": plan.as_dict(),
            "answer": answer,
            "executions": [execution.to_dict() for execution in executions],
            "adjustments": dict(adjustments),
        }
        if self.self_learner:
            self._background_learn(request, answer, executions)
        if self.cache:
            self.cache.put(cache_key, payload)
            self.journal.append("cache_store", {"key": cache_key, "user_id": request.user_id})

        metrics_snapshot = self.metrics.report()
        self.journal.append("slo_snapshot", {"stages": metrics_snapshot})
        return RuntimeResponse(
            plan=plan,
            answer=answer,
            adjustments=dict(adjustments),
            executions=executions,
            reasoning=reasoning,
            journal_tail=self.journal.tail(),
            cached=False,
            metrics=metrics_snapshot,
        )

    def _background_learn(
        self,
        request: RuntimeRequest,
        answer: Mapping[str, object],
        executions: Sequence[SkillExecution],
    ) -> None:
        if not self.self_learner:
            return
        verification = answer.get("verification", {}) if isinstance(answer, Mapping) else {}
        confidence_obj = verification.get("confidence") if isinstance(verification, Mapping) else None
        base_confidence = 0.5
        if isinstance(confidence_obj, (int, float)):
            base_confidence = float(confidence_obj)
        base_confidence = max(0.0, min(base_confidence, 1.0))

        mutated = False
        for execution in executions:
            skill = execution.skill or execution.step_id
            if not skill:
                continue
            status = str(execution.output.get("status", "unknown"))
            gradients: Dict[str, float] = {
                "success": 1.0 if status == "ok" else 0.0,
                "penalty": 1.0 if status not in {"ok", "skipped"} else 0.0,
            }
            if status == "policy_blocked":
                gradients["policy"] = 1.0
            if status == "error":
                gradients["errors"] = 1.0
            self.self_learner.enqueue(
                skill,
                gradients,
                confidence=base_confidence,
                metadata={
                    "goal": request.goal,
                    "status": status,
                    "step_id": execution.step_id,
                },
                user_id=request.user_id,
            )
            mutated = True
        updates = self.self_learner.step()
        if updates:
            self.journal.append(
                "self_learning",
                {
                    "tasks": sorted(updates.keys()),
                    "weights": {task: dict(weights) for task, weights in updates.items()},
                },
            )
        if mutated or updates:
            if self._self_learning_path:
                self._self_learning_dirty = True

    def dispatch_iot_command(
        self,
        session_id: str,
        command: IoTCommand,
        *,
        confirmer: Optional[Callable[[IoTCommand], bool]] = None,
    ) -> Mapping[str, object]:
        """Routes IoT commands through the policy bridge with journalling."""

        if not self.iot_bridge:
            raise RuntimeError("IoT bridge not configured")
        acknowledgement = self.iot_bridge.dispatch(session_id, command, confirmer=confirmer)
        self.journal.append(
            "runtime_iot_dispatch",
            {
                "session_id": session_id,
                "device_id": command.device_id,
                "action": command.action,
                "status": acknowledgement.get("status"),
            },
        )
        return acknowledgement

    def shutdown(self) -> None:
        """Persist self-learning state if a storage path is configured."""

        if self._shutdown:
            return
        self._shutdown = True
        if self.self_learner and self._self_learning_path:
            self.self_learner.save(self._self_learning_path)
            self._self_learning_dirty = False

    def __del__(self) -> None:  # pragma: no cover - best-effort persistence
        try:
            if self._self_learning_dirty:
                self.shutdown()
        except Exception:
            pass

    def ingest_document(self, document: KnowledgeDocument) -> IngestionReport:
        """Adds a document to the knowledge graph via the ingestor."""

        report = self.ingestor.ingest(document, self.graph)
        self.journal.append(
            "knowledge_ingest",
            {
                "document_id": document.doc_id,
                "nodes_added": report.nodes_added,
                "edges_added": report.edges_added,
                "conflicts": list(report.conflicts),
                "warnings": list(report.warnings),
            },
        )
        return report

    def schedule_workflow(
        self,
        goal: str,
        steps: Iterable[Mapping[str, str | None]],
        *,
        deadline: Optional[datetime] = None,
        reminders: Optional[Sequence[ReminderRule]] = None,
        metadata: Optional[Mapping[str, str]] = None,
    ) -> Workflow:
        workflow = self.workflow_manager.create_workflow(
            goal=goal,
            steps=steps,
            deadline=deadline,
            reminders=reminders,
            metadata=metadata,
        )
        self.journal.append(
            "workflow_created",
            {
                "workflow_id": workflow.id,
                "goal": workflow.goal,
                "deadline": workflow.deadline.isoformat() if workflow.deadline else None,
                "step_count": len(workflow.steps),
            },
        )
        return workflow

    def emit_workflow_reminders(self, timestamp: Optional[datetime] = None) -> Sequence[ReminderEvent]:
        events = self.workflow_manager.emit_reminders(timestamp=timestamp)
        for event in events:
            self.journal.append(
                "workflow_reminder",
                {
                    "workflow_id": event.workflow_id,
                    "scheduled_for": event.scheduled_for.isoformat(),
                    "message": event.message,
                },
            )
        return events

    def _enforce_privacy(
        self,
        user_id: str,
        modalities: Mapping[str, object],
        reasoning: ReasoningLog,
    ) -> Mapping[str, object]:
        allowed_modalities = set(self.privacy.enforce(user_id, list(modalities.keys())))
        filtered = {modality: value for modality, value in modalities.items() if modality in allowed_modalities}
        blocked = sorted(set(modalities) - allowed_modalities)
        self.journal.append(
            "privacy",
            {
                "user_id": user_id,
                "allowed": sorted(allowed_modalities),
                "blocked": blocked,
            },
        )
        reasoning.add_step("privacy", "enforced consent policies", allowed_modalities, confidence=0.8)
        return filtered

    def _compose_transcript(self, modalities: Mapping[str, object]) -> str:
        fragments: List[str] = []
        text_value = modalities.get("text")
        if isinstance(text_value, str):
            fragments.append(text_value.strip())
        audio_value = modalities.get("audio")
        if audio_value is not None:
            fragments.append(self.asr.transcribe(audio_value))
        return "\n".join(fragment for fragment in fragments if fragment)

    def _encode_modalities(
        self,
        user_id: str,
        modalities: Mapping[str, object],
        transcript: str,
        reasoning: ReasoningLog,
    ) -> Tuple[Mapping[str, Sequence[float]], Sequence[ModalitySignal]]:
        embeddings: MutableMapping[str, Sequence[float]] = {}
        signals: List[ModalitySignal] = []
        if transcript:
            text_embedding = self.text_encoder.encode(transcript)
            embeddings["text"] = text_embedding
            signals.append(ModalitySignal(name="text", embedding=text_embedding, quality=0.9))
        audio_value = modalities.get("audio")
        if isinstance(audio_value, (list, tuple)):
            audio_embedding = self.audio_encoder.encode(audio_value, user_id=user_id)
            embeddings["audio"] = audio_embedding
            signals.append(ModalitySignal(name="audio", embedding=audio_embedding, quality=0.7))
        image_value = modalities.get("image")
        if image_value is not None:
            image_embedding = self.image_encoder.encode(image_value)
            embeddings["image"] = image_embedding
            signals.append(ModalitySignal(name="image", embedding=image_embedding, quality=0.6))
        video_value = modalities.get("video")
        if isinstance(video_value, IterableABC):
            video_embedding = self.vision_encoder.encode_video(video_value)
            embeddings["video"] = video_embedding
            signals.append(ModalitySignal(name="video", embedding=video_embedding, quality=0.8))
        sensor_payload = modalities.get("sensors")
        if isinstance(sensor_payload, IterableABC):
            for raw in sensor_payload:
                event = raw if isinstance(raw, SensorEvent) else SensorEvent(**raw)
                self.sensor_hub.ingest(event)
            sequences = self.sensor_hub.to_sequences()
            aligned = self.alignment_engine.align(sequences)
            reasoning.add_step(
                "sensor_alignment",
                f"aligned {len(aligned)} sensor streams",
                list(aligned.keys()),
                confidence=0.5,
            )
        return embeddings, signals

    def _fuse_modalities(
        self,
        embeddings: Mapping[str, Sequence[float]],
        signals: Sequence[ModalitySignal],
        reasoning: ReasoningLog,
    ) -> None:
        fusion_result = None
        if signals and self.cross_fusion:
            fusion_result = self.cross_fusion.fuse(signals, budget=self.fusion_budget)
        elif embeddings:
            fusion_result = self.fusion.fuse(embeddings)
        if fusion_result:
            self.journal.append(
                "fusion",
                {
                    "modalities": list(embeddings.keys()),
                    "weights": dict(fusion_result.modality_weights),
                    "embedding_preview": fusion_result.embedding[:4],
                },
            )
            reasoning.add_step(
                "fusion",
                f"fused {len(embeddings)} modalities",
                fusion_result.modality_weights.keys(),
                confidence=0.6,
            )

    def _execute_plan(
        self,
        plan: Plan,
        request: RuntimeRequest,
        modalities: Mapping[str, object],
        reasoning: ReasoningLog,
    ) -> List[SkillExecution]:
        executions: List[SkillExecution] = []
        for step in plan.steps:
            execution = self._execute_step(step, request, modalities, reasoning)
            executions.append(execution)
        return executions

    def _execute_step(
        self,
        step: PlanStep,
        request: RuntimeRequest,
        modalities: Mapping[str, object],
        reasoning: ReasoningLog,
    ) -> SkillExecution:
        if not step.skill:
            reasoning.add_step("noop", f"step {step.id} had no mapped skill", [step.id], confidence=0.4)
            payload = {"status": "skipped", "reason": "no_skill"}
            self.journal.append("skill_skipped", {"step_id": step.id})
            return SkillExecution(step_id=step.id, skill=None, output=payload)

        manifest = self.skill_store.get(step.skill)
        if not manifest:
            reasoning.add_step("missing_skill", f"skill {step.skill} unavailable", [step.id], confidence=0.3)
            payload = {"status": "missing", "skill": step.skill}
            self.journal.append("skill_missing", {"step_id": step.id, "skill": step.skill})
            return SkillExecution(step_id=step.id, skill=step.skill, output=payload)

        try:
            granted = self.skill_store.authorize_execution(
                step.skill,
                request.skill_scopes,
                actor=request.user_id,
            )
            self.journal.append(
                "skill_permissions",
                {"step_id": step.id, "skill": step.skill, "granted": granted, "user_id": request.user_id},
            )
            self.skill_store.enforce_policy(step.skill, request.data_tags, actor=request.user_id)
            sandbox_payload = {
                "goal": request.goal,
                "step": step.description,
                "modalities": list(modalities.keys()),
            }
            quota = self.skill_store.quota(step.skill)
            with self.metrics.time_stage(f"skill::{step.skill}"):
                result = self.sandbox.execute(step.skill, sandbox_payload, quota=quota)
            payload = {"status": "ok", "result": result}
            reasoning.add_step("skill", f"executed {step.skill}", [step.id], confidence=0.75)
            self.journal.append(
                "skill_executed",
                {"step_id": step.id, "skill": step.skill, "result_keys": sorted(result.keys())},
            )
        except SkillQuotaExceeded as exc:
            payload = {
                "status": "quota_blocked",
                "reason": str(exc),
                "resource": exc.resource,
                "limit": exc.limit,
                "used": exc.used,
            }
            reasoning.add_step(
                "skill_quota",
                f"{step.skill} quota exhausted ({exc.resource})",
                [step.id],
                confidence=0.2,
            )
            self.journal.append(
                "skill_quota_blocked",
                {
                    "step_id": step.id,
                    "skill": step.skill,
                    "resource": exc.resource,
                    "limit": exc.limit,
                    "used": exc.used,
                    "user_id": request.user_id,
                },
            )
        except SkillPolicyViolation as exc:
            payload = {
                "status": "policy_blocked",
                "reason": str(exc),
                "policy": exc.policy,
                "details": getattr(exc, "details", {}),
            }
            reasoning.add_step("skill_policy", f"{step.skill} blocked by policy", [step.id], confidence=0.2)
            self.journal.append(
                "skill_policy_blocked",
                {
                    "step_id": step.id,
                    "skill": step.skill,
                    "policy": exc.policy,
                    "requirement": exc.requirement,
                    "details": getattr(exc, "details", {}),
                },
            )
        except Exception as exc:  # pragma: no cover - defensive path
            payload = {"status": "error", "message": str(exc)}
            reasoning.add_step("skill_error", f"{step.skill} failed", [step.id], confidence=0.1)
            self.journal.append("skill_error", {"step_id": step.id, "error": str(exc)})
        return SkillExecution(step_id=step.id, skill=step.skill, output=payload)

    def _plan_from_dict(self, payload: Mapping[str, object]) -> Plan:
        steps_payload = payload.get("steps", [])
        steps: List[PlanStep] = []
        for item in steps_payload:
            if not isinstance(item, Mapping):
                continue
            steps.append(
                PlanStep(
                    id=str(item.get("id")),
                    description=str(item.get("description", "")),
                    skill=item.get("skill"),
                    dependencies=tuple(item.get("dependencies", [])),
                )
            )
        return Plan(goal=str(payload.get("goal", "")), steps=steps)

    def _cache_key(
        self,
        user_id: str,
        goal: str,
        modalities: Mapping[str, object],
        transcript: str,
        tags: Sequence[str],
    ) -> str:
        canonical_modalities: MutableMapping[str, object] = {}
        for key, value in modalities.items():
            canonical_modalities[key] = self._normalise_cache_value(value)
        payload = {
            "user": user_id,
            "goal": goal,
            "modalities": canonical_modalities,
            "transcript": transcript,
            "tags": sorted(tags),
        }
        digest = json.dumps(payload, sort_keys=True, ensure_ascii=False)
        return hashlib.sha256(digest.encode("utf-8")).hexdigest()

    def _normalise_cache_value(self, value: object) -> object:
        if isinstance(value, bytes):
            return hashlib.sha1(value).hexdigest()
        if isinstance(value, (str, int, float, bool)) or value is None:
            return value
        if isinstance(value, IterableABC) and not isinstance(value, (str, bytes)):
            return [self._normalise_cache_value(item) for item in value]
        return repr(value)


__all__ = [
    "KolibriRuntime",
    "RuntimeRequest",
    "RuntimeResponse",
    "SkillExecution",
    "SkillExecutionError",
    "SkillSandbox",
]<|MERGE_RESOLUTION|>--- conflicted
+++ resolved
@@ -17,12 +17,12 @@
 from collections.abc import Iterable as IterableABC
 from dataclasses import dataclass, field
 from datetime import datetime
-<<<<<<< HEAD
+
 from pathlib import Path
 from typing import Callable, Dict, Iterable, List, Mapping, MutableMapping, Optional, Sequence, Tuple
-=======
+
 from typing import Callable, Dict, Iterable, List, Mapping, MutableMapping, Optional, Sequence, Tuple, Union
->>>>>>> 8ad00ef6
+
 
 from kolibri_x.core.encoders import (
     ASREncoder,
