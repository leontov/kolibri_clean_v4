"""Runtime orchestration pipeline that stitches together Kolibri subsystems."""
from __future__ import annotations

import hashlib
import json
<<<<<<< HEAD
import logging
=======

import multiprocessing
from multiprocessing.connection import Connection
import traceback


from pathlib import Path

import time


>>>>>>> 615773ae
from collections.abc import Iterable as IterableABC
from dataclasses import dataclass, field
from datetime import datetime
from pathlib import Path
from typing import Callable, Dict, Iterable, List, Mapping, MutableMapping, Optional, Sequence, Tuple

from typing import Callable, Dict, Iterable, List, Mapping, MutableMapping, Optional, Sequence, Tuple, Union


from kolibri_x.core.encoders import (
    ASREncoder,
    AdaptiveAudioEncoder,
    AdaptiveCrossModalTransformer,
    DiffusionVisionEncoder,
    FusionTransformer,
    ImageEncoder,
    ModalitySignal,
    SensorEvent,
    SensorHub,
    TemporalAlignmentEngine,
    TextEncoder,
)
from kolibri_x.core.planner import NeuroSemanticPlanner, Plan, PlanStep
from kolibri_x.kg.graph import KnowledgeGraph
from kolibri_x.kg.ingest import IngestionReport, KnowledgeDocument, KnowledgeIngestor
from kolibri_x.kg.rag import RAGPipeline
from kolibri_x.personalization import EmpathyContext, EmpathyModulator, InteractionSignal, OnDeviceProfiler
from kolibri_x.privacy.consent import PolicyLayer, PrivacyOperator
from kolibri_x.runtime.cache import OfflineCache, RAGCache
from kolibri_x.runtime.iot import IoTBridge, IoTCommand
from kolibri_x.runtime.journal import ActionJournal, JournalEntry
from kolibri_x.runtime.metrics import SLOTracker
from kolibri_x.runtime.self_learning import BackgroundSelfLearner
from kolibri_x.runtime.workflow import ReminderEvent, ReminderRule, Workflow, WorkflowManager
<<<<<<< HEAD
from kolibri_x.skills.store import SkillManifest, SkillPolicyViolation, SkillStore
=======
from kolibri_x.skills.store import (
    SkillPolicyViolation,
    SkillQuota,
    SkillQuotaExceeded,
    SkillStore,
)
>>>>>>> 615773ae
from kolibri_x.xai.reasoning import ReasoningLog


LOGGER = logging.getLogger(__name__)


SkillExecutor = Callable[[Mapping[str, object]], Mapping[str, object]]


class SkillExecutionError(RuntimeError):
    """Raised when a sandboxed skill fails to produce a valid response."""



def _invoke_skill(
    result_conn: Connection,
    executor: SkillExecutor,
    payload: Mapping[str, object],
    memory_limit_bytes: Optional[int],
) -> None:
    """Worker entry point executed inside a separate process."""

    if memory_limit_bytes is not None:
        try:  # pragma: no cover - platform specific guard
            import resource

            soft, hard = resource.getrlimit(resource.RLIMIT_AS)
            new_soft = memory_limit_bytes
            new_hard = hard
            if hard == resource.RLIM_INFINITY or hard > memory_limit_bytes:
                new_hard = memory_limit_bytes
            elif hard < memory_limit_bytes:
                new_soft = hard
                new_hard = hard
            resource.setrlimit(resource.RLIMIT_AS, (new_soft, new_hard))
        except ValueError:  # pragma: no cover - fallback attempt
            try:
                resource.setrlimit(resource.RLIMIT_AS, (memory_limit_bytes, resource.RLIM_INFINITY))
            except (ValueError, OSError):
                pass
        except (ImportError, AttributeError):  # pragma: no cover - best effort guard
            pass

    try:
        result = executor(payload)
    except BaseException as exc:  # pragma: no cover - protective path
        result_conn.send(
            (
                "error",
                {
                    "exc_type": type(exc).__name__,
                    "message": str(exc),
                    "traceback": traceback.format_exc(),
                },
            )
        )
    else:
        result_conn.send(("ok", result))
    finally:
        result_conn.close()

@dataclass
class _SkillUsage:
    invocations: int = 0
    cpu_ms: float = 0.0
    wall_ms: float = 0.0
    net_bytes: int = 0
    fs_bytes: int = 0
    fs_ops: int = 0



class SkillSandbox:
    """Very small sandbox that hosts pure Python skill callables."""

    def __init__(
        self,
        *,
        time_limit: float = 1.0,
        memory_limit_mb: Optional[int] = 128,
        journal: Optional[ActionJournal] = None,
    ) -> None:
        self._executors: Dict[str, SkillExecutor] = {}

        self._time_limit = max(float(time_limit), 0.0)
        self._memory_limit_bytes = (
            int(memory_limit_mb) * 1024 * 1024 if memory_limit_mb is not None else None
        )
        self._journal = journal
        try:
            self._ctx = multiprocessing.get_context("fork")
        except ValueError:  # pragma: no cover - fallback for platforms without fork
            self._ctx = multiprocessing.get_context()

        self._usage: Dict[str, _SkillUsage] = {}
        self._quotas: Dict[str, SkillQuota] = {}


    def register(self, name: str, executor: SkillExecutor) -> None:
        self._executors[name] = executor
        self._usage.setdefault(name, _SkillUsage())

    def execute(
        self,
        name: str,
        payload: Mapping[str, object],
        *,
        quota: Optional[SkillQuota] = None,
    ) -> Mapping[str, object]:
        try:
            executor = self._executors[name]
        except KeyError as exc:  # pragma: no cover - defensive path
            raise KeyError(f"unknown skill executor: {name}") from exc

        parent_conn, child_conn = self._ctx.Pipe(duplex=False)
        process = self._ctx.Process(
            target=_invoke_skill,
            args=(child_conn, executor, payload, self._memory_limit_bytes),
        )
        process.start()
        child_conn.close()
        process.join(self._time_limit if self._time_limit > 0 else None)
        if process.is_alive():
            process.terminate()
            process.join()
            self._log_event(
                "skill_timeout",
                {
                    "skill": name,
                    "time_limit": self._time_limit,
                    "payload_keys": sorted(map(str, payload.keys())),
                },
            )
            parent_conn.close()
            raise SkillExecutionError(f"skill {name} exceeded time limit of {self._time_limit} seconds")

        status: Optional[str]
        data: Mapping[str, object]
        try:
            if parent_conn.poll():
                status, data = parent_conn.recv()
            else:
                status = None
                data = {}
        except EOFError:
            status = None
            data = {}
        finally:
            parent_conn.close()

        if status == "ok":
            result = data
            if not isinstance(result, Mapping):
                self._log_event(
                    "skill_execution_error",
                    {
                        "skill": name,
                        "error_type": "TypeError",
                        "message": f"non-mapping result: {type(result)!r}",
                    },
                )
                raise SkillExecutionError(
                    f"skill {name} returned non-mapping result: {type(result)!r}"
                )
            return dict(result)

        if status == "error":
            error_type = str(data.get("exc_type"))
            event = "skill_memory_limit_exceeded" if error_type == "MemoryError" else "skill_execution_error"
            self._log_event(
                event,
                {
                    "skill": name,
                    "error_type": error_type,
                    "message": data.get("message", ""),
                },
            )
            raise SkillExecutionError(f"skill {name} failed: {data.get('message', 'unknown error')}")

        exitcode = process.exitcode
        self._log_event(
            "skill_process_terminated",
            {
                "skill": name,
                "exit_code": exitcode,
                "payload_keys": sorted(map(str, payload.keys())),
            },
        )
        raise SkillExecutionError(f"skill {name} terminated unexpectedly (exit code={exitcode})")

        usage = self._usage.setdefault(name, _SkillUsage())
        if quota:
            self._quotas[name] = quota
            self._enforce_quota(name, usage, quota)
        start_wall = time.perf_counter()
        start_cpu = time.process_time()
        result = None
        try:
            result = executor(payload)
        finally:
            elapsed_wall = (time.perf_counter() - start_wall) * 1000.0
            elapsed_cpu = max((time.process_time() - start_cpu) * 1000.0, 0.0)
            usage.invocations += 1
            usage.wall_ms += elapsed_wall
            usage.cpu_ms += elapsed_cpu
        if not isinstance(result, Mapping):
            raise SkillExecutionError(f"skill {name} returned non-mapping result: {type(result)!r}")
        return dict(result)


    def registered(self) -> Sequence[str]:
        return tuple(sorted(self._executors))


    def bind_journal(self, journal: ActionJournal) -> None:
        self._journal = journal

    def _log_event(self, event: str, payload: Mapping[str, object]) -> None:
        if self._journal is not None:
            self._journal.append(event, payload)

    def record_io(
        self,
        name: str,
        *,
        net_bytes: int = 0,
        fs_bytes: int = 0,
        fs_ops: int = 0,
    ) -> None:
        usage = self._usage.setdefault(name, _SkillUsage())
        if net_bytes:
            usage.net_bytes += max(0, net_bytes)
        if fs_bytes:
            usage.fs_bytes += max(0, fs_bytes)
        if fs_ops:
            usage.fs_ops += max(0, fs_ops)
        quota = self._quotas.get(name)
        if quota:
            self._enforce_quota(name, usage, quota)

    def usage_snapshot(self, name: str) -> Mapping[str, float]:
        usage = self._usage.get(name)
        if not usage:
            return {}
        return {
            "invocations": usage.invocations,
            "cpu_ms": usage.cpu_ms,
            "wall_ms": usage.wall_ms,
            "net_bytes": usage.net_bytes,
            "fs_bytes": usage.fs_bytes,
            "fs_ops": usage.fs_ops,
        }

    def _enforce_quota(self, name: str, usage: _SkillUsage, quota: SkillQuota) -> None:
        if quota.invocations is not None and usage.invocations >= quota.invocations:
            raise SkillQuotaExceeded(name, "invocations", quota.invocations, usage.invocations)
        if quota.cpu_ms is not None and usage.cpu_ms >= quota.cpu_ms:
            raise SkillQuotaExceeded(name, "cpu_ms", quota.cpu_ms, int(usage.cpu_ms))
        if quota.wall_ms is not None and usage.wall_ms >= quota.wall_ms:
            raise SkillQuotaExceeded(name, "wall_ms", quota.wall_ms, int(usage.wall_ms))
        if quota.net_bytes is not None and usage.net_bytes >= quota.net_bytes:
            raise SkillQuotaExceeded(name, "net_bytes", quota.net_bytes, usage.net_bytes)
        if quota.fs_bytes is not None and usage.fs_bytes >= quota.fs_bytes:
            raise SkillQuotaExceeded(name, "fs_bytes", quota.fs_bytes, usage.fs_bytes)
        if quota.fs_ops is not None and usage.fs_ops >= quota.fs_ops:
            raise SkillQuotaExceeded(name, "fs_ops", quota.fs_ops, usage.fs_ops)



@dataclass
class RuntimeRequest:
    user_id: str
    goal: str
    modalities: Mapping[str, object] = field(default_factory=dict)
    hints: Sequence[str] = field(default_factory=tuple)
    signals: Sequence[InteractionSignal] = field(default_factory=tuple)
    empathy: EmpathyContext = field(default_factory=EmpathyContext)
    data_tags: Sequence[str] = field(default_factory=tuple)
    skill_scopes: Sequence[str] = field(default_factory=tuple)
    top_k: int = 5


@dataclass
class SkillExecution:
    step_id: str
    skill: Optional[str]
    output: Mapping[str, object]

    def to_dict(self) -> Mapping[str, object]:
        return {"step_id": self.step_id, "skill": self.skill, "output": dict(self.output)}

    @classmethod
    def from_dict(cls, data: Mapping[str, object]) -> "SkillExecution":
        return cls(
            step_id=str(data.get("step_id")),
            skill=data.get("skill") if data.get("skill") is not None else None,
            output=dict(data.get("output", {})),
        )


@dataclass
class RuntimeResponse:
    plan: Plan
    answer: Mapping[str, object]
    adjustments: Mapping[str, float]
    executions: Sequence[SkillExecution]
    reasoning: ReasoningLog
    journal_tail: Sequence[JournalEntry]
    cached: bool = False
    metrics: Mapping[str, Mapping[str, float]] = field(default_factory=dict)


class KolibriRuntime:
    """Coordinates encoding, planning, retrieval, skills, and empathy."""

    def __init__(
        self,
        *,
        graph: Optional[KnowledgeGraph] = None,
        text_encoder: Optional[TextEncoder] = None,
        asr: Optional[ASREncoder] = None,
        image_encoder: Optional[ImageEncoder] = None,
        audio_encoder: Optional[AdaptiveAudioEncoder] = None,
        vision_encoder: Optional[DiffusionVisionEncoder] = None,
        fusion: Optional[FusionTransformer] = None,
        cross_fusion: Optional[AdaptiveCrossModalTransformer] = None,
        planner: Optional[NeuroSemanticPlanner] = None,
        rag: Optional[RAGPipeline] = None,
        rag_cache: Optional[RAGCache] = None,
        skill_store: Optional[SkillStore] = None,
        sandbox: Optional[SkillSandbox] = None,
        privacy: Optional[PrivacyOperator] = None,
        profiler: Optional[OnDeviceProfiler] = None,
        empathy: Optional[EmpathyModulator] = None,
        cache: Optional[OfflineCache] = None,
        journal: Optional[ActionJournal] = None,
        journal_path: Optional[str | Path] = None,
        metrics: Optional[SLOTracker] = None,
        iot_bridge: Optional[IoTBridge] = None,
        workflow_manager: Optional[WorkflowManager] = None,
        self_learner: Optional[BackgroundSelfLearner] = None,
        knowledge_ingestor: Optional[KnowledgeIngestor] = None,
        sensor_hub: Optional[SensorHub] = None,
        alignment_engine: Optional[TemporalAlignmentEngine] = None,
        fusion_budget: float = 1.5,
        self_learning_storage: Optional[str | Path] = None,
    ) -> None:
        self._self_learning_path: Optional[Path] = None
        self._self_learning_dirty = False
        self._shutdown = False

        self.graph = graph or KnowledgeGraph()
        self.text_encoder = text_encoder or TextEncoder(dim=32)
        self.asr = asr or ASREncoder()
        self.image_encoder = image_encoder or ImageEncoder(dim=32)
        self.audio_encoder = audio_encoder or AdaptiveAudioEncoder(dim=16)
        self.vision_encoder = vision_encoder or DiffusionVisionEncoder(dim=32, frame_window=4)
        self.fusion = fusion or FusionTransformer(dim=32)
        cross_fusion_dim = getattr(self.fusion, "dim", 32)
        self.cross_fusion = cross_fusion or AdaptiveCrossModalTransformer(dim=cross_fusion_dim)
        self.fusion_budget = fusion_budget
        self.planner = planner or NeuroSemanticPlanner()
        self.skill_store = skill_store or SkillStore()
<<<<<<< HEAD
        manifests_dir = Path(__file__).resolve().parents[1] / "skills" / "manifests"
        self.skill_store.load_directory(manifests_dir)
        self.sandbox = sandbox or SkillSandbox()
=======
        self.journal = journal or ActionJournal()
        if sandbox is None:
            self.sandbox = SkillSandbox(journal=self.journal)
        else:
            self.sandbox = sandbox
            self.sandbox.bind_journal(self.journal)
>>>>>>> 615773ae
        self.privacy = privacy or PrivacyOperator()
        self.profiler = profiler or OnDeviceProfiler()
        self.empathy = empathy or EmpathyModulator()
        self.cache = cache

        self.journal_path = Path(journal_path) if journal_path else None
        self.journal = journal or ActionJournal()
        if self.journal_path is not None:
            loaded = ActionJournal.load(self.journal_path)
            self.journal._entries = list(loaded.entries())
            if not self.journal.verify():
                raise ValueError(f"journal integrity check failed for {self.journal_path}")

        self.metrics = metrics or SLOTracker()
        self.iot_bridge = iot_bridge
        self.workflow_manager = workflow_manager or WorkflowManager()
        self.ingestor = knowledge_ingestor or KnowledgeIngestor()
        self.rag = rag or RAGPipeline(self.graph, encoder=self.text_encoder)
        self.rag_cache = rag_cache or RAGCache()
        self.sensor_hub = sensor_hub or SensorHub()
        self.alignment_engine = alignment_engine or TemporalAlignmentEngine()
        if self_learning_storage and self_learner is None:
            self_learner = BackgroundSelfLearner()
        self.self_learner = self_learner
        if self_learning_storage:
            self._self_learning_path = Path(self_learning_storage).expanduser()
        if self.self_learner and self._self_learning_path:
            try:
                self.self_learner.load(self._self_learning_path)
            except FileNotFoundError:
                pass

        self._active_session_id: Optional[str] = None
        self._graph_store_path: Optional[Path] = None

        self._initialize_skills_from_metadata()

        skills = self.skill_store.list()
        if skills:
            self.planner.register_skills(skills)

        if self.iot_bridge:
            if self.iot_bridge.journal is None:
                self.iot_bridge.journal = self.journal
            self.iot_bridge.attach_sensor_hub(self.sensor_hub)

    # ------------------------------------------------------------------
    # Session lifecycle
    # ------------------------------------------------------------------
    def start_session(self, session_id: str, *, graph_path: Optional[Union[str, Path]] = None) -> None:
        """Initialise a runtime session and load graph state if available."""

        if self._active_session_id and self._active_session_id != session_id:
            self.end_session()

        path = Path(graph_path) if graph_path is not None else self._graph_store_path
        if path is None:
            path = Path(f"{session_id}.kg.jsonl")
        self._graph_store_path = path

        loaded = False
        if path.exists():
            loaded = self.graph.load(path)
        else:
            path.parent.mkdir(parents=True, exist_ok=True)

        self._active_session_id = session_id
        self.journal.append(
            "session_started",
            {
                "session_id": session_id,
                "graph_path": str(path),
                "graph_loaded": bool(loaded),
                "node_count": len(self.graph.nodes()),
                "edge_count": len(self.graph.edges()),
            },
        )

    def end_session(self) -> None:
        """Persist graph state and tear down the active session."""

        if not self._active_session_id:
            return

        session_id = self._active_session_id
        path = self._graph_store_path
        saved = False
        if path is not None:
            self.graph.save(path)
            saved = True

        if self.iot_bridge:
            self.iot_bridge.reset_session(session_id)

        self.journal.append(
            "session_finished",
            {
                "session_id": session_id,
                "graph_path": str(path) if path else None,
                "graph_saved": saved,
                "node_count": len(self.graph.nodes()),
                "edge_count": len(self.graph.edges()),
            },
        )

        self._active_session_id = None

    def shutdown(self) -> None:
        if self.journal_path is not None:
            self.journal.save(self.journal_path)

    def __enter__(self) -> "KolibriRuntime":
        return self

    def __exit__(self, exc_type, exc, tb) -> None:
        self.shutdown()

    def _initialize_skills_from_metadata(self) -> None:
        registered = set(self.sandbox.registered())
        for manifest in self.skill_store.list():
            if manifest.name not in registered:
                self.sandbox.register(manifest.name, self._metadata_placeholder(manifest))
                registered.add(manifest.name)
                LOGGER.debug("registered placeholder executor for %s", manifest.name)
            if manifest.inputs:
                layer = PolicyLayer(name=f"skill:{manifest.name}", scope=set(manifest.inputs))
                self.privacy.register_layer(layer)

    @staticmethod
    def _metadata_placeholder(manifest: SkillManifest) -> SkillExecutor:
        def executor(payload: Mapping[str, object]) -> Mapping[str, object]:
            return {
                "status": "not_implemented",
                "skill": manifest.name,
                "version": manifest.version,
                "entry": manifest.entry,
                "requested": dict(payload),
            }

        return executor

    def process(self, request: RuntimeRequest) -> RuntimeResponse:
        reasoning = ReasoningLog()
        with self.metrics.time_stage("privacy_enforce"):
            filtered_modalities = self._enforce_privacy(request.user_id, request.modalities, reasoning)
        with self.metrics.time_stage("compose_transcript"):
            transcript = self._compose_transcript(filtered_modalities)
        with self.metrics.time_stage("encode_modalities"):
            embeddings, signals = self._encode_modalities(
                request.user_id, filtered_modalities, transcript, reasoning
            )
        with self.metrics.time_stage("fusion"):
            self._fuse_modalities(embeddings, signals, reasoning)

        cache_key = self._cache_key(
            request.user_id,
            request.goal,
            filtered_modalities,
            transcript,
            request.data_tags,
        )
        with self.metrics.time_stage("offline_cache_lookup"):
            cached_payload = self.cache.get(cache_key) if self.cache else None
        if cached_payload:
            plan = self._plan_from_dict(cached_payload["plan"])
            reasoning.add_step("cache", "served response from offline cache", [], confidence=0.95)
            self.journal.append("cache_hit", {"user_id": request.user_id, "goal": request.goal})
            executions = [SkillExecution.from_dict(data) for data in cached_payload.get("executions", [])]
            metrics_snapshot = self.metrics.report()
            self.journal.append("slo_snapshot", {"stages": metrics_snapshot})
            return RuntimeResponse(
                plan=plan,
                answer=dict(cached_payload.get("answer", {})),
                adjustments=dict(cached_payload.get("adjustments", {})),
                executions=executions,
                reasoning=reasoning,
                journal_tail=self.journal.tail(),
                cached=True,
                metrics=metrics_snapshot,
            )

        with self.metrics.time_stage("planning"):
            plan = self.planner.plan(request.goal, hints=request.hints)
        reasoning.add_step(
            "plan",
            f"generated {len(plan.steps)} steps",
            [step.id for step in plan.steps],
            confidence=0.7,
        )
        self.journal.append(
            "plan",
            {
                "goal": request.goal,
                "step_count": len(plan.steps),
                "skills": [step.skill for step in plan.steps],
            },
        )

        rag_query = transcript or request.goal
        with self.metrics.time_stage("rag_cache_lookup"):
            cached_answer = self.rag_cache.get(
                request.user_id,
                rag_query,
                request.data_tags,
                list(filtered_modalities.keys()),
                request.top_k,
            )
        if cached_answer:
            answer = dict(cached_answer)
            reasoning.add_step("rag_cache", "served response from rag cache", [], confidence=0.85)
            self.journal.append(
                "rag_cache_hit",
                {"user_id": request.user_id, "goal": request.goal, "query": rag_query},
            )
        else:
            with self.metrics.time_stage("rag_answer"):
                answer = self.rag.answer(rag_query, top_k=request.top_k, reasoning=reasoning)
            self.rag_cache.put(
                request.user_id,
                rag_query,
                request.data_tags,
                list(filtered_modalities.keys()),
                request.top_k,
                answer,
            )
            self.journal.append(
                "rag_cache_store",
                {"user_id": request.user_id, "goal": request.goal, "query": rag_query},
            )
        self.journal.append(
            "rag_answer",
            {"query": rag_query, "support": [fact["id"] for fact in answer.get("support", [])]},
        )

        with self.metrics.time_stage("execute_plan"):
            executions = self._execute_plan(plan, request, filtered_modalities, reasoning)
        with self.metrics.time_stage("profile_signals"):
            profile = self.profiler.bulk_record(request.user_id, request.signals)
        with self.metrics.time_stage("empathy_modulation"):
            adjustments = self.empathy.modulation(profile, request.empathy)
        reasoning.add_step(
            "empathy",
            "generated modulation vector",
            adjustments.keys(),
            confidence=0.55,
        )
        self.journal.append(
            "empathy",
            {"user_id": request.user_id, "adjustments": dict(adjustments)},
        )

        payload = {
            "plan": plan.as_dict(),
            "answer": answer,
            "executions": [execution.to_dict() for execution in executions],
            "adjustments": dict(adjustments),
        }
        if self.self_learner:
            self._background_learn(request, answer, executions)
        if self.cache:
            self.cache.put(cache_key, payload)
            self.journal.append("cache_store", {"key": cache_key, "user_id": request.user_id})

        metrics_snapshot = self.metrics.report()
        self.journal.append("slo_snapshot", {"stages": metrics_snapshot})
        return RuntimeResponse(
            plan=plan,
            answer=answer,
            adjustments=dict(adjustments),
            executions=executions,
            reasoning=reasoning,
            journal_tail=self.journal.tail(),
            cached=False,
            metrics=metrics_snapshot,
        )

    def _background_learn(
        self,
        request: RuntimeRequest,
        answer: Mapping[str, object],
        executions: Sequence[SkillExecution],
    ) -> None:
        if not self.self_learner:
            return
        verification = answer.get("verification", {}) if isinstance(answer, Mapping) else {}
        confidence_obj = verification.get("confidence") if isinstance(verification, Mapping) else None
        base_confidence = 0.5
        if isinstance(confidence_obj, (int, float)):
            base_confidence = float(confidence_obj)
        base_confidence = max(0.0, min(base_confidence, 1.0))

        mutated = False
        for execution in executions:
            skill = execution.skill or execution.step_id
            if not skill:
                continue
            status = str(execution.output.get("status", "unknown"))
            gradients: Dict[str, float] = {
                "success": 1.0 if status == "ok" else 0.0,
                "penalty": 1.0 if status not in {"ok", "skipped"} else 0.0,
            }
            if status == "policy_blocked":
                gradients["policy"] = 1.0
            if status == "error":
                gradients["errors"] = 1.0
            self.self_learner.enqueue(
                skill,
                gradients,
                confidence=base_confidence,
                metadata={
                    "goal": request.goal,
                    "status": status,
                    "step_id": execution.step_id,
                },
                user_id=request.user_id,
            )
            mutated = True
        updates = self.self_learner.step()
        if updates:
            self.journal.append(
                "self_learning",
                {
                    "tasks": sorted(updates.keys()),
                    "weights": {task: dict(weights) for task, weights in updates.items()},
                },
            )
        if mutated or updates:
            if self._self_learning_path:
                self._self_learning_dirty = True

    def dispatch_iot_command(
        self,
        session_id: str,
        command: IoTCommand,
        *,
        confirmer: Optional[Callable[[IoTCommand], bool]] = None,
    ) -> Mapping[str, object]:
        """Routes IoT commands through the policy bridge with journalling."""

        if not self.iot_bridge:
            raise RuntimeError("IoT bridge not configured")
        acknowledgement = self.iot_bridge.dispatch(session_id, command, confirmer=confirmer)
        self.journal.append(
            "runtime_iot_dispatch",
            {
                "session_id": session_id,
                "device_id": command.device_id,
                "action": command.action,
                "status": acknowledgement.get("status"),
            },
        )
        return acknowledgement

    def shutdown(self) -> None:
        """Persist self-learning state if a storage path is configured."""

        if self._shutdown:
            return
        self._shutdown = True
        if self.self_learner and self._self_learning_path:
            self.self_learner.save(self._self_learning_path)
            self._self_learning_dirty = False

    def __del__(self) -> None:  # pragma: no cover - best-effort persistence
        try:
            if self._self_learning_dirty:
                self.shutdown()
        except Exception:
            pass

    def ingest_document(self, document: KnowledgeDocument) -> IngestionReport:
        """Adds a document to the knowledge graph via the ingestor."""

        report = self.ingestor.ingest(document, self.graph)
        self.journal.append(
            "knowledge_ingest",
            {
                "document_id": document.doc_id,
                "nodes_added": report.nodes_added,
                "edges_added": report.edges_added,
                "conflicts": list(report.conflicts),
                "warnings": list(report.warnings),
            },
        )
        return report

    def schedule_workflow(
        self,
        goal: str,
        steps: Iterable[Mapping[str, str | None]],
        *,
        deadline: Optional[datetime] = None,
        reminders: Optional[Sequence[ReminderRule]] = None,
        metadata: Optional[Mapping[str, str]] = None,
    ) -> Workflow:
        workflow = self.workflow_manager.create_workflow(
            goal=goal,
            steps=steps,
            deadline=deadline,
            reminders=reminders,
            metadata=metadata,
        )
        self.journal.append(
            "workflow_created",
            {
                "workflow_id": workflow.id,
                "goal": workflow.goal,
                "deadline": workflow.deadline.isoformat() if workflow.deadline else None,
                "step_count": len(workflow.steps),
            },
        )
        return workflow

    def emit_workflow_reminders(self, timestamp: Optional[datetime] = None) -> Sequence[ReminderEvent]:
        events = self.workflow_manager.emit_reminders(timestamp=timestamp)
        for event in events:
            self.journal.append(
                "workflow_reminder",
                {
                    "workflow_id": event.workflow_id,
                    "scheduled_for": event.scheduled_for.isoformat(),
                    "message": event.message,
                },
            )
        return events

    def _enforce_privacy(
        self,
        user_id: str,
        modalities: Mapping[str, object],
        reasoning: ReasoningLog,
    ) -> Mapping[str, object]:
        allowed_modalities = set(self.privacy.enforce(user_id, list(modalities.keys())))
        filtered = {modality: value for modality, value in modalities.items() if modality in allowed_modalities}
        blocked = sorted(set(modalities) - allowed_modalities)
        self.journal.append(
            "privacy",
            {
                "user_id": user_id,
                "allowed": sorted(allowed_modalities),
                "blocked": blocked,
            },
        )
        reasoning.add_step("privacy", "enforced consent policies", allowed_modalities, confidence=0.8)
        return filtered

    def _compose_transcript(self, modalities: Mapping[str, object]) -> str:
        fragments: List[str] = []
        text_value = modalities.get("text")
        if isinstance(text_value, str):
            fragments.append(text_value.strip())
        audio_value = modalities.get("audio")
        if audio_value is not None:
            fragments.append(self.asr.transcribe(audio_value))
        return "\n".join(fragment for fragment in fragments if fragment)

    def _encode_modalities(
        self,
        user_id: str,
        modalities: Mapping[str, object],
        transcript: str,
        reasoning: ReasoningLog,
    ) -> Tuple[Mapping[str, Sequence[float]], Sequence[ModalitySignal]]:
        embeddings: MutableMapping[str, Sequence[float]] = {}
        signals: List[ModalitySignal] = []
        if transcript:
            text_embedding = self.text_encoder.encode(transcript)
            embeddings["text"] = text_embedding
            signals.append(ModalitySignal(name="text", embedding=text_embedding, quality=0.9))
        audio_value = modalities.get("audio")
        if isinstance(audio_value, (list, tuple)):
            audio_embedding = self.audio_encoder.encode(audio_value, user_id=user_id)
            embeddings["audio"] = audio_embedding
            signals.append(ModalitySignal(name="audio", embedding=audio_embedding, quality=0.7))
        image_value = modalities.get("image")
        if image_value is not None:
            image_embedding = self.image_encoder.encode(image_value)
            embeddings["image"] = image_embedding
            signals.append(ModalitySignal(name="image", embedding=image_embedding, quality=0.6))
        video_value = modalities.get("video")
        if isinstance(video_value, IterableABC):
            video_embedding = self.vision_encoder.encode_video(video_value)
            embeddings["video"] = video_embedding
            signals.append(ModalitySignal(name="video", embedding=video_embedding, quality=0.8))
        sensor_payload = modalities.get("sensors")
        if isinstance(sensor_payload, IterableABC):
            for raw in sensor_payload:
                event = raw if isinstance(raw, SensorEvent) else SensorEvent(**raw)
                self.sensor_hub.ingest(event)
            sequences = self.sensor_hub.to_sequences()
            aligned = self.alignment_engine.align(sequences)
            reasoning.add_step(
                "sensor_alignment",
                f"aligned {len(aligned)} sensor streams",
                list(aligned.keys()),
                confidence=0.5,
            )
        return embeddings, signals

    def _fuse_modalities(
        self,
        embeddings: Mapping[str, Sequence[float]],
        signals: Sequence[ModalitySignal],
        reasoning: ReasoningLog,
    ) -> None:
        fusion_result = None
        if signals and self.cross_fusion:
            fusion_result = self.cross_fusion.fuse(signals, budget=self.fusion_budget)
        elif embeddings:
            fusion_result = self.fusion.fuse(embeddings)
        if fusion_result:
            metadata = dict(fusion_result.metadata or {})
            layers = metadata.get("layers") if isinstance(metadata, Mapping) else None
            if isinstance(layers, Mapping):
                for modality, depth in layers.items():
                    try:
                        self.metrics.observe(f"fusion_layers::{modality}", float(depth))
                    except Exception:  # pragma: no cover - defensive guard against bad metadata
                        continue
            self.journal.append(
                "fusion",
                {
                    "modalities": list(embeddings.keys()),
                    "weights": dict(fusion_result.modality_weights),
                    "embedding_preview": fusion_result.embedding[:4],
                    "metadata": metadata,
                },
            )
            layer_summary = ""
            if isinstance(layers, Mapping) and layers:
                layer_summary = ", ".join(f"{name}:{layers[name]}" for name in sorted(layers))
            message = f"fused {len(embeddings)} modalities"
            if layer_summary:
                message += f" with layers {layer_summary}"
            reasoning.add_step(
                "fusion",
                message,
                fusion_result.modality_weights.keys(),
                confidence=0.6,
            )

    def _execute_plan(
        self,
        plan: Plan,
        request: RuntimeRequest,
        modalities: Mapping[str, object],
        reasoning: ReasoningLog,
    ) -> List[SkillExecution]:
        executions: List[SkillExecution] = []
        for step in plan.steps:
            execution = self._execute_step(step, request, modalities, reasoning)
            executions.append(execution)
        return executions

    def _execute_step(
        self,
        step: PlanStep,
        request: RuntimeRequest,
        modalities: Mapping[str, object],
        reasoning: ReasoningLog,
    ) -> SkillExecution:
        if not step.skill:
            reasoning.add_step("noop", f"step {step.id} had no mapped skill", [step.id], confidence=0.4)
            payload = {"status": "skipped", "reason": "no_skill"}
            self.journal.append("skill_skipped", {"step_id": step.id})
            return SkillExecution(step_id=step.id, skill=None, output=payload)

        manifest = self.skill_store.get(step.skill)
        if not manifest:
            reasoning.add_step("missing_skill", f"skill {step.skill} unavailable", [step.id], confidence=0.3)
            payload = {"status": "missing", "skill": step.skill}
            self.journal.append("skill_missing", {"step_id": step.id, "skill": step.skill})
            return SkillExecution(step_id=step.id, skill=step.skill, output=payload)

        try:
            granted = self.skill_store.authorize_execution(
                step.skill,
                request.skill_scopes,
                actor=request.user_id,
            )
            self.journal.append(
                "skill_permissions",
                {"step_id": step.id, "skill": step.skill, "granted": granted, "user_id": request.user_id},
            )
            self.skill_store.enforce_policy(step.skill, request.data_tags, actor=request.user_id)
            sandbox_payload = {
                "goal": request.goal,
                "step": step.description,
                "modalities": list(modalities.keys()),
            }
            quota = self.skill_store.quota(step.skill)
            with self.metrics.time_stage(f"skill::{step.skill}"):
                result = self.sandbox.execute(step.skill, sandbox_payload, quota=quota)
            payload = {"status": "ok", "result": result}
            reasoning.add_step("skill", f"executed {step.skill}", [step.id], confidence=0.75)
            self.journal.append(
                "skill_executed",
                {"step_id": step.id, "skill": step.skill, "result_keys": sorted(result.keys())},
            )
        except SkillQuotaExceeded as exc:
            payload = {
                "status": "quota_blocked",
                "reason": str(exc),
                "resource": exc.resource,
                "limit": exc.limit,
                "used": exc.used,
            }
            reasoning.add_step(
                "skill_quota",
                f"{step.skill} quota exhausted ({exc.resource})",
                [step.id],
                confidence=0.2,
            )
            self.journal.append(
                "skill_quota_blocked",
                {
                    "step_id": step.id,
                    "skill": step.skill,
                    "resource": exc.resource,
                    "limit": exc.limit,
                    "used": exc.used,
                    "user_id": request.user_id,
                },
            )
        except SkillPolicyViolation as exc:
            payload = {
                "status": "policy_blocked",
                "reason": str(exc),
                "policy": exc.policy,
                "details": getattr(exc, "details", {}),
            }
            reasoning.add_step("skill_policy", f"{step.skill} blocked by policy", [step.id], confidence=0.2)
            self.journal.append(
                "skill_policy_blocked",
                {
                    "step_id": step.id,
                    "skill": step.skill,
                    "policy": exc.policy,
                    "requirement": exc.requirement,
                    "details": getattr(exc, "details", {}),
                },
            )
        except Exception as exc:  # pragma: no cover - defensive path
            payload = {"status": "error", "message": str(exc)}
            reasoning.add_step("skill_error", f"{step.skill} failed", [step.id], confidence=0.1)
            self.journal.append("skill_error", {"step_id": step.id, "error": str(exc)})
        return SkillExecution(step_id=step.id, skill=step.skill, output=payload)

    def _plan_from_dict(self, payload: Mapping[str, object]) -> Plan:
        steps_payload = payload.get("steps", [])
        steps: List[PlanStep] = []
        for item in steps_payload:
            if not isinstance(item, Mapping):
                continue
            steps.append(
                PlanStep(
                    id=str(item.get("id")),
                    description=str(item.get("description", "")),
                    skill=item.get("skill"),
                    dependencies=tuple(item.get("dependencies", [])),
                )
            )
        return Plan(goal=str(payload.get("goal", "")), steps=steps)

    def _cache_key(
        self,
        user_id: str,
        goal: str,
        modalities: Mapping[str, object],
        transcript: str,
        tags: Sequence[str],
    ) -> str:
        canonical_modalities: MutableMapping[str, object] = {}
        for key, value in modalities.items():
            canonical_modalities[key] = self._normalise_cache_value(value)
        payload = {
            "user": user_id,
            "goal": goal,
            "modalities": canonical_modalities,
            "transcript": transcript,
            "tags": sorted(tags),
        }
        digest = json.dumps(payload, sort_keys=True, ensure_ascii=False)
        return hashlib.sha256(digest.encode("utf-8")).hexdigest()

    def _normalise_cache_value(self, value: object) -> object:
        if isinstance(value, bytes):
            return hashlib.sha1(value).hexdigest()
        if isinstance(value, (str, int, float, bool)) or value is None:
            return value
        if isinstance(value, IterableABC) and not isinstance(value, (str, bytes)):
            return [self._normalise_cache_value(item) for item in value]
        return repr(value)


__all__ = [
    "KolibriRuntime",
    "RuntimeRequest",
    "RuntimeResponse",
    "SkillExecution",
    "SkillExecutionError",
    "SkillSandbox",
]<|MERGE_RESOLUTION|>--- conflicted
+++ resolved
@@ -3,9 +3,8 @@
 
 import hashlib
 import json
-<<<<<<< HEAD
+
 import logging
-=======
 
 import multiprocessing
 from multiprocessing.connection import Connection
@@ -17,7 +16,7 @@
 import time
 
 
->>>>>>> 615773ae
+
 from collections.abc import Iterable as IterableABC
 from dataclasses import dataclass, field
 from datetime import datetime
@@ -52,16 +51,16 @@
 from kolibri_x.runtime.metrics import SLOTracker
 from kolibri_x.runtime.self_learning import BackgroundSelfLearner
 from kolibri_x.runtime.workflow import ReminderEvent, ReminderRule, Workflow, WorkflowManager
-<<<<<<< HEAD
+
 from kolibri_x.skills.store import SkillManifest, SkillPolicyViolation, SkillStore
-=======
+
 from kolibri_x.skills.store import (
     SkillPolicyViolation,
     SkillQuota,
     SkillQuotaExceeded,
     SkillStore,
 )
->>>>>>> 615773ae
+
 from kolibri_x.xai.reasoning import ReasoningLog
 
 
@@ -425,18 +424,18 @@
         self.fusion_budget = fusion_budget
         self.planner = planner or NeuroSemanticPlanner()
         self.skill_store = skill_store or SkillStore()
-<<<<<<< HEAD
+
         manifests_dir = Path(__file__).resolve().parents[1] / "skills" / "manifests"
         self.skill_store.load_directory(manifests_dir)
         self.sandbox = sandbox or SkillSandbox()
-=======
+
         self.journal = journal or ActionJournal()
         if sandbox is None:
             self.sandbox = SkillSandbox(journal=self.journal)
         else:
             self.sandbox = sandbox
             self.sandbox.bind_journal(self.journal)
->>>>>>> 615773ae
+
         self.privacy = privacy or PrivacyOperator()
         self.profiler = profiler or OnDeviceProfiler()
         self.empathy = empathy or EmpathyModulator()
