"""Runtime orchestration pipeline that stitches together Kolibri subsystems."""
from __future__ import annotations

import hashlib
import json

import multiprocessing
from multiprocessing.connection import Connection
import traceback


from pathlib import Path

import time


from collections.abc import Iterable as IterableABC
from dataclasses import dataclass, field
from datetime import datetime
<<<<<<< HEAD
=======

>>>>>>> 954154e7
from pathlib import Path
from typing import Callable, Dict, Iterable, List, Mapping, MutableMapping, Optional, Sequence, Tuple

from typing import Callable, Dict, Iterable, List, Mapping, MutableMapping, Optional, Sequence, Tuple, Union


from kolibri_x.core.encoders import (
    ASREncoder,
    AdaptiveAudioEncoder,
    AdaptiveCrossModalTransformer,
    DiffusionVisionEncoder,
    FusionTransformer,
    ImageEncoder,
    ModalitySignal,
    SensorEvent,
    SensorHub,
    TemporalAlignmentEngine,
    TextEncoder,
)
from kolibri_x.core.planner import NeuroSemanticPlanner, Plan, PlanStep
from kolibri_x.kg.graph import KnowledgeGraph
from kolibri_x.kg.ingest import IngestionReport, KnowledgeDocument, KnowledgeIngestor
from kolibri_x.kg.rag import RAGPipeline
from kolibri_x.personalization import EmpathyContext, EmpathyModulator, InteractionSignal, OnDeviceProfiler
from kolibri_x.privacy.consent import PrivacyOperator
from kolibri_x.runtime.cache import OfflineCache, RAGCache
from kolibri_x.runtime.iot import IoTBridge, IoTCommand
from kolibri_x.runtime.journal import ActionJournal, JournalEntry
from kolibri_x.runtime.metrics import SLOTracker
from kolibri_x.runtime.self_learning import BackgroundSelfLearner
from kolibri_x.runtime.workflow import ReminderEvent, ReminderRule, Workflow, WorkflowManager
from kolibri_x.skills.store import (
    SkillPolicyViolation,
    SkillQuota,
    SkillQuotaExceeded,
    SkillStore,
)
from kolibri_x.xai.reasoning import ReasoningLog


SkillExecutor = Callable[[Mapping[str, object]], Mapping[str, object]]


class SkillExecutionError(RuntimeError):
    """Raised when a sandboxed skill fails to produce a valid response."""



def _invoke_skill(
    result_conn: Connection,
    executor: SkillExecutor,
    payload: Mapping[str, object],
    memory_limit_bytes: Optional[int],
) -> None:
    """Worker entry point executed inside a separate process."""

    if memory_limit_bytes is not None:
        try:  # pragma: no cover - platform specific guard
            import resource

            soft, hard = resource.getrlimit(resource.RLIMIT_AS)
            new_soft = memory_limit_bytes
            new_hard = hard
            if hard == resource.RLIM_INFINITY or hard > memory_limit_bytes:
                new_hard = memory_limit_bytes
            elif hard < memory_limit_bytes:
                new_soft = hard
                new_hard = hard
            resource.setrlimit(resource.RLIMIT_AS, (new_soft, new_hard))
        except ValueError:  # pragma: no cover - fallback attempt
            try:
                resource.setrlimit(resource.RLIMIT_AS, (memory_limit_bytes, resource.RLIM_INFINITY))
            except (ValueError, OSError):
                pass
        except (ImportError, AttributeError):  # pragma: no cover - best effort guard
            pass

    try:
        result = executor(payload)
    except BaseException as exc:  # pragma: no cover - protective path
        result_conn.send(
            (
                "error",
                {
                    "exc_type": type(exc).__name__,
                    "message": str(exc),
                    "traceback": traceback.format_exc(),
                },
            )
        )
    else:
        result_conn.send(("ok", result))
    finally:
        result_conn.close()

@dataclass
class _SkillUsage:
    invocations: int = 0
    cpu_ms: float = 0.0
    wall_ms: float = 0.0
    net_bytes: int = 0
    fs_bytes: int = 0
    fs_ops: int = 0



class SkillSandbox:
    """Very small sandbox that hosts pure Python skill callables."""

    def __init__(
        self,
        *,
        time_limit: float = 1.0,
        memory_limit_mb: Optional[int] = 128,
        journal: Optional[ActionJournal] = None,
    ) -> None:
        self._executors: Dict[str, SkillExecutor] = {}

        self._time_limit = max(float(time_limit), 0.0)
        self._memory_limit_bytes = (
            int(memory_limit_mb) * 1024 * 1024 if memory_limit_mb is not None else None
        )
        self._journal = journal
        try:
            self._ctx = multiprocessing.get_context("fork")
        except ValueError:  # pragma: no cover - fallback for platforms without fork
            self._ctx = multiprocessing.get_context()

        self._usage: Dict[str, _SkillUsage] = {}
        self._quotas: Dict[str, SkillQuota] = {}


    def register(self, name: str, executor: SkillExecutor) -> None:
        self._executors[name] = executor
        self._usage.setdefault(name, _SkillUsage())

    def execute(
        self,
        name: str,
        payload: Mapping[str, object],
        *,
        quota: Optional[SkillQuota] = None,
    ) -> Mapping[str, object]:
        try:
            executor = self._executors[name]
        except KeyError as exc:  # pragma: no cover - defensive path
            raise KeyError(f"unknown skill executor: {name}") from exc

        parent_conn, child_conn = self._ctx.Pipe(duplex=False)
        process = self._ctx.Process(
            target=_invoke_skill,
            args=(child_conn, executor, payload, self._memory_limit_bytes),
        )
        process.start()
        child_conn.close()
        process.join(self._time_limit if self._time_limit > 0 else None)
        if process.is_alive():
            process.terminate()
            process.join()
            self._log_event(
                "skill_timeout",
                {
                    "skill": name,
                    "time_limit": self._time_limit,
                    "payload_keys": sorted(map(str, payload.keys())),
                },
            )
            parent_conn.close()
            raise SkillExecutionError(f"skill {name} exceeded time limit of {self._time_limit} seconds")

        status: Optional[str]
        data: Mapping[str, object]
        try:
            if parent_conn.poll():
                status, data = parent_conn.recv()
            else:
                status = None
                data = {}
        except EOFError:
            status = None
            data = {}
        finally:
            parent_conn.close()

        if status == "ok":
            result = data
            if not isinstance(result, Mapping):
                self._log_event(
                    "skill_execution_error",
                    {
                        "skill": name,
                        "error_type": "TypeError",
                        "message": f"non-mapping result: {type(result)!r}",
                    },
                )
                raise SkillExecutionError(
                    f"skill {name} returned non-mapping result: {type(result)!r}"
                )
            return dict(result)

        if status == "error":
            error_type = str(data.get("exc_type"))
            event = "skill_memory_limit_exceeded" if error_type == "MemoryError" else "skill_execution_error"
            self._log_event(
                event,
                {
                    "skill": name,
                    "error_type": error_type,
                    "message": data.get("message", ""),
                },
            )
            raise SkillExecutionError(f"skill {name} failed: {data.get('message', 'unknown error')}")

        exitcode = process.exitcode
        self._log_event(
            "skill_process_terminated",
            {
                "skill": name,
                "exit_code": exitcode,
                "payload_keys": sorted(map(str, payload.keys())),
            },
        )
        raise SkillExecutionError(f"skill {name} terminated unexpectedly (exit code={exitcode})")

        usage = self._usage.setdefault(name, _SkillUsage())
        if quota:
            self._quotas[name] = quota
            self._enforce_quota(name, usage, quota)
        start_wall = time.perf_counter()
        start_cpu = time.process_time()
        result = None
        try:
            result = executor(payload)
        finally:
            elapsed_wall = (time.perf_counter() - start_wall) * 1000.0
            elapsed_cpu = max((time.process_time() - start_cpu) * 1000.0, 0.0)
            usage.invocations += 1
            usage.wall_ms += elapsed_wall
            usage.cpu_ms += elapsed_cpu
        if not isinstance(result, Mapping):
            raise SkillExecutionError(f"skill {name} returned non-mapping result: {type(result)!r}")
        return dict(result)


    def registered(self) -> Sequence[str]:
        return tuple(sorted(self._executors))


    def bind_journal(self, journal: ActionJournal) -> None:
        self._journal = journal

    def _log_event(self, event: str, payload: Mapping[str, object]) -> None:
        if self._journal is not None:
            self._journal.append(event, payload)

    def record_io(
        self,
        name: str,
        *,
        net_bytes: int = 0,
        fs_bytes: int = 0,
        fs_ops: int = 0,
    ) -> None:
        usage = self._usage.setdefault(name, _SkillUsage())
        if net_bytes:
            usage.net_bytes += max(0, net_bytes)
        if fs_bytes:
            usage.fs_bytes += max(0, fs_bytes)
        if fs_ops:
            usage.fs_ops += max(0, fs_ops)
        quota = self._quotas.get(name)
        if quota:
            self._enforce_quota(name, usage, quota)

    def usage_snapshot(self, name: str) -> Mapping[str, float]:
        usage = self._usage.get(name)
        if not usage:
            return {}
        return {
            "invocations": usage.invocations,
            "cpu_ms": usage.cpu_ms,
            "wall_ms": usage.wall_ms,
            "net_bytes": usage.net_bytes,
            "fs_bytes": usage.fs_bytes,
            "fs_ops": usage.fs_ops,
        }

    def _enforce_quota(self, name: str, usage: _SkillUsage, quota: SkillQuota) -> None:
        if quota.invocations is not None and usage.invocations >= quota.invocations:
            raise SkillQuotaExceeded(name, "invocations", quota.invocations, usage.invocations)
        if quota.cpu_ms is not None and usage.cpu_ms >= quota.cpu_ms:
            raise SkillQuotaExceeded(name, "cpu_ms", quota.cpu_ms, int(usage.cpu_ms))
        if quota.wall_ms is not None and usage.wall_ms >= quota.wall_ms:
            raise SkillQuotaExceeded(name, "wall_ms", quota.wall_ms, int(usage.wall_ms))
        if quota.net_bytes is not None and usage.net_bytes >= quota.net_bytes:
            raise SkillQuotaExceeded(name, "net_bytes", quota.net_bytes, usage.net_bytes)
        if quota.fs_bytes is not None and usage.fs_bytes >= quota.fs_bytes:
            raise SkillQuotaExceeded(name, "fs_bytes", quota.fs_bytes, usage.fs_bytes)
        if quota.fs_ops is not None and usage.fs_ops >= quota.fs_ops:
            raise SkillQuotaExceeded(name, "fs_ops", quota.fs_ops, usage.fs_ops)



@dataclass
class RuntimeRequest:
    user_id: str
    goal: str
    modalities: Mapping[str, object] = field(default_factory=dict)
    hints: Sequence[str] = field(default_factory=tuple)
    signals: Sequence[InteractionSignal] = field(default_factory=tuple)
    empathy: EmpathyContext = field(default_factory=EmpathyContext)
    data_tags: Sequence[str] = field(default_factory=tuple)
    skill_scopes: Sequence[str] = field(default_factory=tuple)
    top_k: int = 5


@dataclass
class SkillExecution:
    step_id: str
    skill: Optional[str]
    output: Mapping[str, object]

    def to_dict(self) -> Mapping[str, object]:
        return {"step_id": self.step_id, "skill": self.skill, "output": dict(self.output)}

    @classmethod
    def from_dict(cls, data: Mapping[str, object]) -> "SkillExecution":
        return cls(
            step_id=str(data.get("step_id")),
            skill=data.get("skill") if data.get("skill") is not None else None,
            output=dict(data.get("output", {})),
        )


@dataclass
class RuntimeResponse:
    plan: Plan
    answer: Mapping[str, object]
    adjustments: Mapping[str, float]
    executions: Sequence[SkillExecution]
    reasoning: ReasoningLog
    journal_tail: Sequence[JournalEntry]
    cached: bool = False
    metrics: Mapping[str, Mapping[str, float]] = field(default_factory=dict)


class KolibriRuntime:
    """Coordinates encoding, planning, retrieval, skills, and empathy."""

    def __init__(
        self,
        *,
        graph: Optional[KnowledgeGraph] = None,
        text_encoder: Optional[TextEncoder] = None,
        asr: Optional[ASREncoder] = None,
        image_encoder: Optional[ImageEncoder] = None,
        audio_encoder: Optional[AdaptiveAudioEncoder] = None,
        vision_encoder: Optional[DiffusionVisionEncoder] = None,
        fusion: Optional[FusionTransformer] = None,
        cross_fusion: Optional[AdaptiveCrossModalTransformer] = None,
        planner: Optional[NeuroSemanticPlanner] = None,
        rag: Optional[RAGPipeline] = None,
        rag_cache: Optional[RAGCache] = None,
        skill_store: Optional[SkillStore] = None,
        sandbox: Optional[SkillSandbox] = None,
        privacy: Optional[PrivacyOperator] = None,
        profiler: Optional[OnDeviceProfiler] = None,
        empathy: Optional[EmpathyModulator] = None,
        cache: Optional[OfflineCache] = None,
        journal: Optional[ActionJournal] = None,
        journal_path: Optional[str | Path] = None,
        metrics: Optional[SLOTracker] = None,
        iot_bridge: Optional[IoTBridge] = None,
        workflow_manager: Optional[WorkflowManager] = None,
        self_learner: Optional[BackgroundSelfLearner] = None,
        knowledge_ingestor: Optional[KnowledgeIngestor] = None,
        sensor_hub: Optional[SensorHub] = None,
        alignment_engine: Optional[TemporalAlignmentEngine] = None,
        fusion_budget: float = 1.5,
        self_learning_storage: Optional[str | Path] = None,
    ) -> None:
        self._self_learning_path: Optional[Path] = None
        self._self_learning_dirty = False
        self._shutdown = False

        self.graph = graph or KnowledgeGraph()
        self.text_encoder = text_encoder or TextEncoder(dim=32)
        self.asr = asr or ASREncoder()
        self.image_encoder = image_encoder or ImageEncoder(dim=32)
        self.audio_encoder = audio_encoder or AdaptiveAudioEncoder(dim=16)
        self.vision_encoder = vision_encoder or DiffusionVisionEncoder(dim=32, frame_window=4)
        self.fusion = fusion or FusionTransformer(dim=32)
        cross_fusion_dim = getattr(self.fusion, "dim", 32)
        self.cross_fusion = cross_fusion or AdaptiveCrossModalTransformer(dim=cross_fusion_dim)
        self.fusion_budget = fusion_budget
        self.planner = planner or NeuroSemanticPlanner()
        self.skill_store = skill_store or SkillStore()
        self.journal = journal or ActionJournal()
        if sandbox is None:
            self.sandbox = SkillSandbox(journal=self.journal)
        else:
            self.sandbox = sandbox
            self.sandbox.bind_journal(self.journal)
        self.privacy = privacy or PrivacyOperator()
        self.profiler = profiler or OnDeviceProfiler()
        self.empathy = empathy or EmpathyModulator()
        self.cache = cache
<<<<<<< HEAD
        self.journal_path = Path(journal_path) if journal_path else None
        self.journal = journal or ActionJournal()
        if self.journal_path is not None:
            loaded = ActionJournal.load(self.journal_path)
            self.journal._entries = list(loaded.entries())
            if not self.journal.verify():
                raise ValueError(f"journal integrity check failed for {self.journal_path}")
=======
>>>>>>> 954154e7
        self.metrics = metrics or SLOTracker()
        self.iot_bridge = iot_bridge
        self.workflow_manager = workflow_manager or WorkflowManager()
        self.ingestor = knowledge_ingestor or KnowledgeIngestor()
        self.rag = rag or RAGPipeline(self.graph, encoder=self.text_encoder)
        self.rag_cache = rag_cache or RAGCache()
        self.sensor_hub = sensor_hub or SensorHub()
        self.alignment_engine = alignment_engine or TemporalAlignmentEngine()
        if self_learning_storage and self_learner is None:
            self_learner = BackgroundSelfLearner()
        self.self_learner = self_learner
        if self_learning_storage:
            self._self_learning_path = Path(self_learning_storage).expanduser()
        if self.self_learner and self._self_learning_path:
            try:
                self.self_learner.load(self._self_learning_path)
            except FileNotFoundError:
                pass

        self._active_session_id: Optional[str] = None
        self._graph_store_path: Optional[Path] = None

        skills = self.skill_store.list()
        if skills:
            self.planner.register_skills(skills)

        if self.iot_bridge:
            if self.iot_bridge.journal is None:
                self.iot_bridge.journal = self.journal
            self.iot_bridge.attach_sensor_hub(self.sensor_hub)

    # ------------------------------------------------------------------
    # Session lifecycle
    # ------------------------------------------------------------------
    def start_session(self, session_id: str, *, graph_path: Optional[Union[str, Path]] = None) -> None:
        """Initialise a runtime session and load graph state if available."""

        if self._active_session_id and self._active_session_id != session_id:
            self.end_session()

        path = Path(graph_path) if graph_path is not None else self._graph_store_path
        if path is None:
            path = Path(f"{session_id}.kg.jsonl")
        self._graph_store_path = path

        loaded = False
        if path.exists():
            loaded = self.graph.load(path)
        else:
            path.parent.mkdir(parents=True, exist_ok=True)

        self._active_session_id = session_id
        self.journal.append(
            "session_started",
            {
                "session_id": session_id,
                "graph_path": str(path),
                "graph_loaded": bool(loaded),
                "node_count": len(self.graph.nodes()),
                "edge_count": len(self.graph.edges()),
            },
        )

    def end_session(self) -> None:
        """Persist graph state and tear down the active session."""

        if not self._active_session_id:
            return

        session_id = self._active_session_id
        path = self._graph_store_path
        saved = False
        if path is not None:
            self.graph.save(path)
            saved = True

        if self.iot_bridge:
            self.iot_bridge.reset_session(session_id)

        self.journal.append(
            "session_finished",
            {
                "session_id": session_id,
                "graph_path": str(path) if path else None,
                "graph_saved": saved,
                "node_count": len(self.graph.nodes()),
                "edge_count": len(self.graph.edges()),
            },
        )

        self._active_session_id = None

    def shutdown(self) -> None:
        if self.journal_path is not None:
            self.journal.save(self.journal_path)

    def __enter__(self) -> "KolibriRuntime":
        return self

    def __exit__(self, exc_type, exc, tb) -> None:
        self.shutdown()

    def process(self, request: RuntimeRequest) -> RuntimeResponse:
        reasoning = ReasoningLog()
        with self.metrics.time_stage("privacy_enforce"):
            filtered_modalities = self._enforce_privacy(request.user_id, request.modalities, reasoning)
        with self.metrics.time_stage("compose_transcript"):
            transcript = self._compose_transcript(filtered_modalities)
        with self.metrics.time_stage("encode_modalities"):
            embeddings, signals = self._encode_modalities(
                request.user_id, filtered_modalities, transcript, reasoning
            )
        with self.metrics.time_stage("fusion"):
            self._fuse_modalities(embeddings, signals, reasoning)

        cache_key = self._cache_key(
            request.user_id,
            request.goal,
            filtered_modalities,
            transcript,
            request.data_tags,
        )
        with self.metrics.time_stage("offline_cache_lookup"):
            cached_payload = self.cache.get(cache_key) if self.cache else None
        if cached_payload:
            plan = self._plan_from_dict(cached_payload["plan"])
            reasoning.add_step("cache", "served response from offline cache", [], confidence=0.95)
            self.journal.append("cache_hit", {"user_id": request.user_id, "goal": request.goal})
            executions = [SkillExecution.from_dict(data) for data in cached_payload.get("executions", [])]
            metrics_snapshot = self.metrics.report()
            self.journal.append("slo_snapshot", {"stages": metrics_snapshot})
            return RuntimeResponse(
                plan=plan,
                answer=dict(cached_payload.get("answer", {})),
                adjustments=dict(cached_payload.get("adjustments", {})),
                executions=executions,
                reasoning=reasoning,
                journal_tail=self.journal.tail(),
                cached=True,
                metrics=metrics_snapshot,
            )

        with self.metrics.time_stage("planning"):
            plan = self.planner.plan(request.goal, hints=request.hints)
        reasoning.add_step(
            "plan",
            f"generated {len(plan.steps)} steps",
            [step.id for step in plan.steps],
            confidence=0.7,
        )
        self.journal.append(
            "plan",
            {
                "goal": request.goal,
                "step_count": len(plan.steps),
                "skills": [step.skill for step in plan.steps],
            },
        )

        rag_query = transcript or request.goal
        with self.metrics.time_stage("rag_cache_lookup"):
            cached_answer = self.rag_cache.get(
                request.user_id,
                rag_query,
                request.data_tags,
                list(filtered_modalities.keys()),
                request.top_k,
            )
        if cached_answer:
            answer = dict(cached_answer)
            reasoning.add_step("rag_cache", "served response from rag cache", [], confidence=0.85)
            self.journal.append(
                "rag_cache_hit",
                {"user_id": request.user_id, "goal": request.goal, "query": rag_query},
            )
        else:
            with self.metrics.time_stage("rag_answer"):
                answer = self.rag.answer(rag_query, top_k=request.top_k, reasoning=reasoning)
            self.rag_cache.put(
                request.user_id,
                rag_query,
                request.data_tags,
                list(filtered_modalities.keys()),
                request.top_k,
                answer,
            )
            self.journal.append(
                "rag_cache_store",
                {"user_id": request.user_id, "goal": request.goal, "query": rag_query},
            )
        self.journal.append(
            "rag_answer",
            {"query": rag_query, "support": [fact["id"] for fact in answer.get("support", [])]},
        )

        with self.metrics.time_stage("execute_plan"):
            executions = self._execute_plan(plan, request, filtered_modalities, reasoning)
        with self.metrics.time_stage("profile_signals"):
            profile = self.profiler.bulk_record(request.user_id, request.signals)
        with self.metrics.time_stage("empathy_modulation"):
            adjustments = self.empathy.modulation(profile, request.empathy)
        reasoning.add_step(
            "empathy",
            "generated modulation vector",
            adjustments.keys(),
            confidence=0.55,
        )
        self.journal.append(
            "empathy",
            {"user_id": request.user_id, "adjustments": dict(adjustments)},
        )

        payload = {
            "plan": plan.as_dict(),
            "answer": answer,
            "executions": [execution.to_dict() for execution in executions],
            "adjustments": dict(adjustments),
        }
        if self.self_learner:
            self._background_learn(request, answer, executions)
        if self.cache:
            self.cache.put(cache_key, payload)
            self.journal.append("cache_store", {"key": cache_key, "user_id": request.user_id})

        metrics_snapshot = self.metrics.report()
        self.journal.append("slo_snapshot", {"stages": metrics_snapshot})
        return RuntimeResponse(
            plan=plan,
            answer=answer,
            adjustments=dict(adjustments),
            executions=executions,
            reasoning=reasoning,
            journal_tail=self.journal.tail(),
            cached=False,
            metrics=metrics_snapshot,
        )

    def _background_learn(
        self,
        request: RuntimeRequest,
        answer: Mapping[str, object],
        executions: Sequence[SkillExecution],
    ) -> None:
        if not self.self_learner:
            return
        verification = answer.get("verification", {}) if isinstance(answer, Mapping) else {}
        confidence_obj = verification.get("confidence") if isinstance(verification, Mapping) else None
        base_confidence = 0.5
        if isinstance(confidence_obj, (int, float)):
            base_confidence = float(confidence_obj)
        base_confidence = max(0.0, min(base_confidence, 1.0))

        mutated = False
        for execution in executions:
            skill = execution.skill or execution.step_id
            if not skill:
                continue
            status = str(execution.output.get("status", "unknown"))
            gradients: Dict[str, float] = {
                "success": 1.0 if status == "ok" else 0.0,
                "penalty": 1.0 if status not in {"ok", "skipped"} else 0.0,
            }
            if status == "policy_blocked":
                gradients["policy"] = 1.0
            if status == "error":
                gradients["errors"] = 1.0
            self.self_learner.enqueue(
                skill,
                gradients,
                confidence=base_confidence,
                metadata={
                    "goal": request.goal,
                    "status": status,
                    "step_id": execution.step_id,
                },
                user_id=request.user_id,
            )
            mutated = True
        updates = self.self_learner.step()
        if updates:
            self.journal.append(
                "self_learning",
                {
                    "tasks": sorted(updates.keys()),
                    "weights": {task: dict(weights) for task, weights in updates.items()},
                },
            )
        if mutated or updates:
            if self._self_learning_path:
                self._self_learning_dirty = True

    def dispatch_iot_command(
        self,
        session_id: str,
        command: IoTCommand,
        *,
        confirmer: Optional[Callable[[IoTCommand], bool]] = None,
    ) -> Mapping[str, object]:
        """Routes IoT commands through the policy bridge with journalling."""

        if not self.iot_bridge:
            raise RuntimeError("IoT bridge not configured")
        acknowledgement = self.iot_bridge.dispatch(session_id, command, confirmer=confirmer)
        self.journal.append(
            "runtime_iot_dispatch",
            {
                "session_id": session_id,
                "device_id": command.device_id,
                "action": command.action,
                "status": acknowledgement.get("status"),
            },
        )
        return acknowledgement

    def shutdown(self) -> None:
        """Persist self-learning state if a storage path is configured."""

        if self._shutdown:
            return
        self._shutdown = True
        if self.self_learner and self._self_learning_path:
            self.self_learner.save(self._self_learning_path)
            self._self_learning_dirty = False

    def __del__(self) -> None:  # pragma: no cover - best-effort persistence
        try:
            if self._self_learning_dirty:
                self.shutdown()
        except Exception:
            pass

    def ingest_document(self, document: KnowledgeDocument) -> IngestionReport:
        """Adds a document to the knowledge graph via the ingestor."""

        report = self.ingestor.ingest(document, self.graph)
        self.journal.append(
            "knowledge_ingest",
            {
                "document_id": document.doc_id,
                "nodes_added": report.nodes_added,
                "edges_added": report.edges_added,
                "conflicts": list(report.conflicts),
                "warnings": list(report.warnings),
            },
        )
        return report

    def schedule_workflow(
        self,
        goal: str,
        steps: Iterable[Mapping[str, str | None]],
        *,
        deadline: Optional[datetime] = None,
        reminders: Optional[Sequence[ReminderRule]] = None,
        metadata: Optional[Mapping[str, str]] = None,
    ) -> Workflow:
        workflow = self.workflow_manager.create_workflow(
            goal=goal,
            steps=steps,
            deadline=deadline,
            reminders=reminders,
            metadata=metadata,
        )
        self.journal.append(
            "workflow_created",
            {
                "workflow_id": workflow.id,
                "goal": workflow.goal,
                "deadline": workflow.deadline.isoformat() if workflow.deadline else None,
                "step_count": len(workflow.steps),
            },
        )
        return workflow

    def emit_workflow_reminders(self, timestamp: Optional[datetime] = None) -> Sequence[ReminderEvent]:
        events = self.workflow_manager.emit_reminders(timestamp=timestamp)
        for event in events:
            self.journal.append(
                "workflow_reminder",
                {
                    "workflow_id": event.workflow_id,
                    "scheduled_for": event.scheduled_for.isoformat(),
                    "message": event.message,
                },
            )
        return events

    def _enforce_privacy(
        self,
        user_id: str,
        modalities: Mapping[str, object],
        reasoning: ReasoningLog,
    ) -> Mapping[str, object]:
        allowed_modalities = set(self.privacy.enforce(user_id, list(modalities.keys())))
        filtered = {modality: value for modality, value in modalities.items() if modality in allowed_modalities}
        blocked = sorted(set(modalities) - allowed_modalities)
        self.journal.append(
            "privacy",
            {
                "user_id": user_id,
                "allowed": sorted(allowed_modalities),
                "blocked": blocked,
            },
        )
        reasoning.add_step("privacy", "enforced consent policies", allowed_modalities, confidence=0.8)
        return filtered

    def _compose_transcript(self, modalities: Mapping[str, object]) -> str:
        fragments: List[str] = []
        text_value = modalities.get("text")
        if isinstance(text_value, str):
            fragments.append(text_value.strip())
        audio_value = modalities.get("audio")
        if audio_value is not None:
            fragments.append(self.asr.transcribe(audio_value))
        return "\n".join(fragment for fragment in fragments if fragment)

    def _encode_modalities(
        self,
        user_id: str,
        modalities: Mapping[str, object],
        transcript: str,
        reasoning: ReasoningLog,
    ) -> Tuple[Mapping[str, Sequence[float]], Sequence[ModalitySignal]]:
        embeddings: MutableMapping[str, Sequence[float]] = {}
        signals: List[ModalitySignal] = []
        if transcript:
            text_embedding = self.text_encoder.encode(transcript)
            embeddings["text"] = text_embedding
            signals.append(ModalitySignal(name="text", embedding=text_embedding, quality=0.9))
        audio_value = modalities.get("audio")
        if isinstance(audio_value, (list, tuple)):
            audio_embedding = self.audio_encoder.encode(audio_value, user_id=user_id)
            embeddings["audio"] = audio_embedding
            signals.append(ModalitySignal(name="audio", embedding=audio_embedding, quality=0.7))
        image_value = modalities.get("image")
        if image_value is not None:
            image_embedding = self.image_encoder.encode(image_value)
            embeddings["image"] = image_embedding
            signals.append(ModalitySignal(name="image", embedding=image_embedding, quality=0.6))
        video_value = modalities.get("video")
        if isinstance(video_value, IterableABC):
            video_embedding = self.vision_encoder.encode_video(video_value)
            embeddings["video"] = video_embedding
            signals.append(ModalitySignal(name="video", embedding=video_embedding, quality=0.8))
        sensor_payload = modalities.get("sensors")
        if isinstance(sensor_payload, IterableABC):
            for raw in sensor_payload:
                event = raw if isinstance(raw, SensorEvent) else SensorEvent(**raw)
                self.sensor_hub.ingest(event)
            sequences = self.sensor_hub.to_sequences()
            aligned = self.alignment_engine.align(sequences)
            reasoning.add_step(
                "sensor_alignment",
                f"aligned {len(aligned)} sensor streams",
                list(aligned.keys()),
                confidence=0.5,
            )
        return embeddings, signals

    def _fuse_modalities(
        self,
        embeddings: Mapping[str, Sequence[float]],
        signals: Sequence[ModalitySignal],
        reasoning: ReasoningLog,
    ) -> None:
        fusion_result = None
        if signals and self.cross_fusion:
            fusion_result = self.cross_fusion.fuse(signals, budget=self.fusion_budget)
        elif embeddings:
            fusion_result = self.fusion.fuse(embeddings)
        if fusion_result:
            metadata = dict(fusion_result.metadata or {})
            layers = metadata.get("layers") if isinstance(metadata, Mapping) else None
            if isinstance(layers, Mapping):
                for modality, depth in layers.items():
                    try:
                        self.metrics.observe(f"fusion_layers::{modality}", float(depth))
                    except Exception:  # pragma: no cover - defensive guard against bad metadata
                        continue
            self.journal.append(
                "fusion",
                {
                    "modalities": list(embeddings.keys()),
                    "weights": dict(fusion_result.modality_weights),
                    "embedding_preview": fusion_result.embedding[:4],
                    "metadata": metadata,
                },
            )
            layer_summary = ""
            if isinstance(layers, Mapping) and layers:
                layer_summary = ", ".join(f"{name}:{layers[name]}" for name in sorted(layers))
            message = f"fused {len(embeddings)} modalities"
            if layer_summary:
                message += f" with layers {layer_summary}"
            reasoning.add_step(
                "fusion",
                message,
                fusion_result.modality_weights.keys(),
                confidence=0.6,
            )

    def _execute_plan(
        self,
        plan: Plan,
        request: RuntimeRequest,
        modalities: Mapping[str, object],
        reasoning: ReasoningLog,
    ) -> List[SkillExecution]:
        executions: List[SkillExecution] = []
        for step in plan.steps:
            execution = self._execute_step(step, request, modalities, reasoning)
            executions.append(execution)
        return executions

    def _execute_step(
        self,
        step: PlanStep,
        request: RuntimeRequest,
        modalities: Mapping[str, object],
        reasoning: ReasoningLog,
    ) -> SkillExecution:
        if not step.skill:
            reasoning.add_step("noop", f"step {step.id} had no mapped skill", [step.id], confidence=0.4)
            payload = {"status": "skipped", "reason": "no_skill"}
            self.journal.append("skill_skipped", {"step_id": step.id})
            return SkillExecution(step_id=step.id, skill=None, output=payload)

        manifest = self.skill_store.get(step.skill)
        if not manifest:
            reasoning.add_step("missing_skill", f"skill {step.skill} unavailable", [step.id], confidence=0.3)
            payload = {"status": "missing", "skill": step.skill}
            self.journal.append("skill_missing", {"step_id": step.id, "skill": step.skill})
            return SkillExecution(step_id=step.id, skill=step.skill, output=payload)

        try:
            granted = self.skill_store.authorize_execution(
                step.skill,
                request.skill_scopes,
                actor=request.user_id,
            )
            self.journal.append(
                "skill_permissions",
                {"step_id": step.id, "skill": step.skill, "granted": granted, "user_id": request.user_id},
            )
            self.skill_store.enforce_policy(step.skill, request.data_tags, actor=request.user_id)
            sandbox_payload = {
                "goal": request.goal,
                "step": step.description,
                "modalities": list(modalities.keys()),
            }
            quota = self.skill_store.quota(step.skill)
            with self.metrics.time_stage(f"skill::{step.skill}"):
                result = self.sandbox.execute(step.skill, sandbox_payload, quota=quota)
            payload = {"status": "ok", "result": result}
            reasoning.add_step("skill", f"executed {step.skill}", [step.id], confidence=0.75)
            self.journal.append(
                "skill_executed",
                {"step_id": step.id, "skill": step.skill, "result_keys": sorted(result.keys())},
            )
        except SkillQuotaExceeded as exc:
            payload = {
                "status": "quota_blocked",
                "reason": str(exc),
                "resource": exc.resource,
                "limit": exc.limit,
                "used": exc.used,
            }
            reasoning.add_step(
                "skill_quota",
                f"{step.skill} quota exhausted ({exc.resource})",
                [step.id],
                confidence=0.2,
            )
            self.journal.append(
                "skill_quota_blocked",
                {
                    "step_id": step.id,
                    "skill": step.skill,
                    "resource": exc.resource,
                    "limit": exc.limit,
                    "used": exc.used,
                    "user_id": request.user_id,
                },
            )
        except SkillPolicyViolation as exc:
            payload = {
                "status": "policy_blocked",
                "reason": str(exc),
                "policy": exc.policy,
                "details": getattr(exc, "details", {}),
            }
            reasoning.add_step("skill_policy", f"{step.skill} blocked by policy", [step.id], confidence=0.2)
            self.journal.append(
                "skill_policy_blocked",
                {
                    "step_id": step.id,
                    "skill": step.skill,
                    "policy": exc.policy,
                    "requirement": exc.requirement,
                    "details": getattr(exc, "details", {}),
                },
            )
        except Exception as exc:  # pragma: no cover - defensive path
            payload = {"status": "error", "message": str(exc)}
            reasoning.add_step("skill_error", f"{step.skill} failed", [step.id], confidence=0.1)
            self.journal.append("skill_error", {"step_id": step.id, "error": str(exc)})
        return SkillExecution(step_id=step.id, skill=step.skill, output=payload)

    def _plan_from_dict(self, payload: Mapping[str, object]) -> Plan:
        steps_payload = payload.get("steps", [])
        steps: List[PlanStep] = []
        for item in steps_payload:
            if not isinstance(item, Mapping):
                continue
            steps.append(
                PlanStep(
                    id=str(item.get("id")),
                    description=str(item.get("description", "")),
                    skill=item.get("skill"),
                    dependencies=tuple(item.get("dependencies", [])),
                )
            )
        return Plan(goal=str(payload.get("goal", "")), steps=steps)

    def _cache_key(
        self,
        user_id: str,
        goal: str,
        modalities: Mapping[str, object],
        transcript: str,
        tags: Sequence[str],
    ) -> str:
        canonical_modalities: MutableMapping[str, object] = {}
        for key, value in modalities.items():
            canonical_modalities[key] = self._normalise_cache_value(value)
        payload = {
            "user": user_id,
            "goal": goal,
            "modalities": canonical_modalities,
            "transcript": transcript,
            "tags": sorted(tags),
        }
        digest = json.dumps(payload, sort_keys=True, ensure_ascii=False)
        return hashlib.sha256(digest.encode("utf-8")).hexdigest()

    def _normalise_cache_value(self, value: object) -> object:
        if isinstance(value, bytes):
            return hashlib.sha1(value).hexdigest()
        if isinstance(value, (str, int, float, bool)) or value is None:
            return value
        if isinstance(value, IterableABC) and not isinstance(value, (str, bytes)):
            return [self._normalise_cache_value(item) for item in value]
        return repr(value)


__all__ = [
    "KolibriRuntime",
    "RuntimeRequest",
    "RuntimeResponse",
    "SkillExecution",
    "SkillExecutionError",
    "SkillSandbox",
]<|MERGE_RESOLUTION|>--- conflicted
+++ resolved
@@ -17,10 +17,6 @@
 from collections.abc import Iterable as IterableABC
 from dataclasses import dataclass, field
 from datetime import datetime
-<<<<<<< HEAD
-=======
-
->>>>>>> 954154e7
 from pathlib import Path
 from typing import Callable, Dict, Iterable, List, Mapping, MutableMapping, Optional, Sequence, Tuple
 
@@ -428,7 +424,7 @@
         self.profiler = profiler or OnDeviceProfiler()
         self.empathy = empathy or EmpathyModulator()
         self.cache = cache
-<<<<<<< HEAD
+
         self.journal_path = Path(journal_path) if journal_path else None
         self.journal = journal or ActionJournal()
         if self.journal_path is not None:
@@ -436,8 +432,7 @@
             self.journal._entries = list(loaded.entries())
             if not self.journal.verify():
                 raise ValueError(f"journal integrity check failed for {self.journal_path}")
-=======
->>>>>>> 954154e7
+
         self.metrics = metrics or SLOTracker()
         self.iot_bridge = iot_bridge
         self.workflow_manager = workflow_manager or WorkflowManager()
