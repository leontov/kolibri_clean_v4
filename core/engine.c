#include "engine.h"

#include <math.h>
#include <stdio.h>
#include <stdlib.h>
#include <string.h>

#include "digit.h"
#include "persist.h"

<<<<<<< HEAD
static void engine_update_stats(KolEngine *engine) {
    if (!engine) {
        return;
    }
    size_t n = engine->dataset.count;
    if (n == 0) {
        engine->dataset_mean = 0.0;
        engine->dataset_min = 0.0;
        engine->dataset_max = 0.0;
        return;
    }
    double sum = 0.0;
    double minv = engine->ys[0];
    double maxv = engine->ys[0];
    for (size_t i = 0; i < n; ++i) {
        double v = engine->ys[i];
        sum += v;
        if (v < minv) {
            minv = v;
        }
        if (v > maxv) {
            maxv = v;
        }
    }
    engine->dataset_mean = sum / (double)n;
    engine->dataset_min = minv;
    engine->dataset_max = maxv;
=======
typedef struct {
    uint32_t codepoint;
    uint32_t count;
} KolCodepointFreq;

static uint32_t kol_hash32(uint32_t value) {
    value ^= value >> 16;
    value *= 0x7feb352dU;
    value ^= value >> 15;
    value *= 0x846ca68bU;
    value ^= value >> 16;
    return value;
}

static uint8_t collapse_to_digit(uint32_t value) {
    return (uint8_t)(value % 10u);
}

static size_t engine_utf8_decode(const unsigned char *src, uint32_t *out_cp) {
    if (!src || !src[0]) {
        return 0u;
    }
    unsigned char c0 = src[0];
    if (c0 < 0x80u) {
        *out_cp = (uint32_t)c0;
        return 1u;
    }
    if ((c0 & 0xE0u) == 0xC0u) {
        unsigned char c1 = src[1];
        if ((c1 & 0xC0u) != 0x80u) {
            *out_cp = (uint32_t)c0;
            return 1u;
        }
        *out_cp = ((uint32_t)(c0 & 0x1Fu) << 6u) | (uint32_t)(c1 & 0x3Fu);
        return 2u;
    }
    if ((c0 & 0xF0u) == 0xE0u) {
        unsigned char c1 = src[1];
        unsigned char c2 = src[2];
        if ((c1 & 0xC0u) != 0x80u || (c2 & 0xC0u) != 0x80u) {
            *out_cp = (uint32_t)c0;
            return 1u;
        }
        *out_cp = ((uint32_t)(c0 & 0x0Fu) << 12u) | ((uint32_t)(c1 & 0x3Fu) << 6u) |
                  (uint32_t)(c2 & 0x3Fu);
        return 3u;
    }
    if ((c0 & 0xF8u) == 0xF0u) {
        unsigned char c1 = src[1];
        unsigned char c2 = src[2];
        unsigned char c3 = src[3];
        if ((c1 & 0xC0u) != 0x80u || (c2 & 0xC0u) != 0x80u || (c3 & 0xC0u) != 0x80u) {
            *out_cp = (uint32_t)c0;
            return 1u;
        }
        *out_cp = ((uint32_t)(c0 & 0x07u) << 18u) | ((uint32_t)(c1 & 0x3Fu) << 12u) |
                  ((uint32_t)(c2 & 0x3Fu) << 6u) | (uint32_t)(c3 & 0x3Fu);
        return 4u;
    }
    *out_cp = (uint32_t)c0;
    return 1u;
}

static size_t encode_utf8_digits(const char *utf8, uint8_t *digits, size_t capacity,
                                 uint8_t *out_stride) {
    if (!utf8 || !digits || capacity == 0u) {
        if (out_stride) {
            *out_stride = 0u;
        }
        return 0u;
    }
    const size_t stride = 4u;
    KolCodepointFreq freq_table[64];
    size_t           freq_count = 0u;
    memset(freq_table, 0, sizeof(freq_table));
    const unsigned char *ptr = (const unsigned char *)utf8;
    size_t               idx = 0u;
    size_t               position = 0u;
    while (*ptr && idx + stride <= capacity) {
        uint32_t cp = 0u;
        size_t   adv = engine_utf8_decode(ptr, &cp);
        if (adv == 0u) {
            break;
        }
        size_t entry_index = 0u;
        int    found = 0;
        for (; entry_index < freq_count; ++entry_index) {
            if (freq_table[entry_index].codepoint == cp) {
                found = 1;
                break;
            }
        }
        if (!found) {
            if (freq_count < sizeof(freq_table) / sizeof(freq_table[0])) {
                entry_index = freq_count++;
            } else {
                size_t weakest = 0u;
                uint32_t weakest_count = freq_table[0].count;
                for (size_t i = 1u; i < freq_count; ++i) {
                    if (freq_table[i].count < weakest_count) {
                        weakest = i;
                        weakest_count = freq_table[i].count;
                    }
                }
                entry_index = weakest;
            }
            freq_table[entry_index].codepoint = cp;
            freq_table[entry_index].count = 0u;
        }
        freq_table[entry_index].count += 1u;
        uint32_t freq = freq_table[entry_index].count;
        uint32_t hash = kol_hash32(cp);
        uint32_t freq_hash = kol_hash32(freq);
        uint32_t order_hash = kol_hash32((uint32_t)(position + 1u));
        uint8_t freq_low = collapse_to_digit(freq);
        uint8_t freq_mix = collapse_to_digit(freq / 10u + (uint32_t)(position % 10u) + freq_hash);
        uint8_t id_primary = collapse_to_digit(hash ^ order_hash);
        uint8_t id_trail =
            collapse_to_digit((hash >> 8u) + (freq_hash >> 11u) + order_hash + (uint32_t)position);
        digits[idx++] = freq_low;
        digits[idx++] = freq_mix;
        digits[idx++] = id_primary;
        digits[idx++] = id_trail;
        ptr += adv;
        position += 1u;
    }
    if (out_stride) {
        *out_stride = (idx > 0u) ? (uint8_t)stride : 0u;
    }
    if (idx < capacity) {
        memset(digits + idx, 0, capacity - idx);
    }
    return idx;
>>>>>>> 247bbf73
}

static void init_dataset(KolEngine *engine) {
    size_t n = sizeof(engine->xs) / sizeof(engine->xs[0]);
    engine->dataset.xs = engine->xs;
    engine->dataset.ys = engine->ys;
    engine->dataset.count = n;
    for (size_t i = 0; i < n; ++i) {
        double t = -1.0 + 2.0 * (double)i / (double)(n - 1);
        engine->xs[i] = t;
        double y = sin(t * 3.141592653589793);
        engine->baseline[i] = y;
        engine->ys[i] = y;
    }
    memset(engine->obs_values, 0, sizeof(engine->obs_values));
    engine->obs_count = 0;
    engine->obs_head = 0;
    memset(engine->event_buffer, 0, sizeof(engine->event_buffer));
    engine->event_count = 0;
    engine->event_head = 0;
    engine_update_stats(engine);
}

static double digit_to_value(uint8_t digit) {
    double normalized = (double)digit / 9.0;
    if (normalized < 0.0) {
        normalized = 0.0;
    }
    if (normalized > 1.0) {
        normalized = 1.0;
    }
    return -1.0 + 2.0 * normalized;
}

static size_t obs_capacity(const KolEngine *engine) {
    if (!engine) {
        return 0;
    }
    return sizeof(engine->obs_values) / sizeof(engine->obs_values[0]);
}

static double observation_at(const KolEngine *engine, size_t idx) {
    if (!engine || engine->obs_count == 0 || idx >= engine->obs_count) {
        return 0.0;
    }
    size_t cap = obs_capacity(engine);
    size_t pos = (engine->obs_head + idx) % cap;
    return engine->obs_values[pos];
}

static void push_observation(KolEngine *engine, double value) {
    if (!engine) {
        return;
    }
    size_t cap = obs_capacity(engine);
    if (cap == 0) {
        return;
    }
    if (engine->obs_count < cap) {
        size_t pos = (engine->obs_head + engine->obs_count) % cap;
        engine->obs_values[pos] = value;
        engine->obs_count += 1;
    } else {
        engine->obs_values[engine->obs_head] = value;
        engine->obs_head = (engine->obs_head + 1) % cap;
    }
}

static void engine_record_event(KolEngine *engine, const KolEvent *event) {
    if (!engine || !event || event->length == 0) {
        return;
    }
    size_t cap = sizeof(engine->event_buffer) / sizeof(engine->event_buffer[0]);
    if (cap == 0) {
        return;
    }
    size_t insert_pos = (engine->event_head + engine->event_count) % cap;
    engine->event_buffer[insert_pos] = *event;
    if (event->length < sizeof(event->digits) / sizeof(event->digits[0])) {
        size_t tail = sizeof(event->digits) / sizeof(event->digits[0]) - event->length;
        memset(engine->event_buffer[insert_pos].digits + event->length, 0, tail);
    }
    if (engine->event_count < cap) {
        engine->event_count += 1;
    } else {
        engine->event_head = (engine->event_head + 1) % cap;
    }
    for (size_t i = 0; i < event->length; ++i) {
        double value = digit_to_value(event->digits[i]);
        push_observation(engine, value);
    }
}

static void engine_prepare_dataset(KolEngine *engine) {
    if (!engine) {
        return;
    }
    size_t n = engine->dataset.count;
    if (n == 0) {
        engine->dataset_mean = 0.0;
        engine->dataset_min = 0.0;
        engine->dataset_max = 0.0;
        return;
    }
    for (size_t i = 0; i < n; ++i) {
        engine->ys[i] = engine->baseline[i];
    }
    size_t real_count = engine->obs_count;
    if (real_count > n) {
        real_count = n;
    }
    if (real_count > 0) {
        double raw_min = observation_at(engine, 0);
        double raw_max = raw_min;
        for (size_t i = 1; i < engine->obs_count; ++i) {
            double v = observation_at(engine, i);
            if (v < raw_min) {
                raw_min = v;
            }
            if (v > raw_max) {
                raw_max = v;
            }
        }
        if (raw_max - raw_min < 1e-9) {
            raw_max = raw_min + 1e-9;
        }
        size_t start = n - real_count;
        for (size_t i = 0; i < real_count; ++i) {
            size_t obs_index = engine->obs_count - real_count + i;
            double raw = observation_at(engine, obs_index);
            double norm = (raw - raw_min) / (raw_max - raw_min);
            norm = norm * 2.0 - 1.0;
            engine->ys[start + i] = norm;
        }
    }
    engine_update_stats(engine);
}

void engine_reset_dataset(KolEngine *engine) {
    if (!engine) {
        return;
    }
    memset(engine->obs_values, 0, sizeof(engine->obs_values));
    engine->obs_count = 0;
    engine->obs_head = 0;
    memset(engine->event_buffer, 0, sizeof(engine->event_buffer));
    engine->event_count = 0;
    engine->event_head = 0;
    for (size_t i = 0; i < engine->dataset.count; ++i) {
        engine->ys[i] = engine->baseline[i];
    }
    engine_update_stats(engine);
}

static uint8_t encode_sample(double value) {
    double normalized = (value + 1.0) * 0.5;
    if (normalized < 0.0) {
        normalized = 0.0;
    }
    if (normalized > 1.0) {
        normalized = 1.0;
    }
    long scaled = lrint(normalized * 9.0);
    if (scaled < 0) {
        scaled = 0;
    }
    if (scaled > 9) {
        scaled = 9;
    }
    return (uint8_t)scaled;
}

static size_t compute_digits(KolEngine *engine, uint8_t *buffer, size_t capacity) {
    if (!engine || !buffer || capacity == 0 || !engine->current) {
        if (buffer && capacity > 0) {
            memset(buffer, 0, capacity);
        }
        return 0;
    }
    size_t limit = engine->dataset.count;
    if (limit > capacity) {
        limit = capacity;
    }
    for (size_t i = 0; i < limit; ++i) {
        double pred = dsl_eval(engine->current, engine->dataset.xs[i]);
        buffer[i] = encode_sample(pred);
    }
    if (limit < capacity) {
        memset(buffer + limit, 0, capacity - limit);
    }
    return limit;
}

static void digits_to_text(const uint8_t *digits, size_t len, char *buf, size_t cap) {
    static const char SYMBOLS[] = " ABCDEFGHIJKLMNOPQRSTUVWXYZ0123456789.,?!";
    size_t symbol_count = sizeof(SYMBOLS) - 1;
    if (!buf || cap == 0) {
        return;
    }
    size_t pos = 0;
    size_t i = 0;
    while (i + 1 < len && pos + 1 < cap) {
        unsigned int value = (unsigned int)digits[i] * 10u + (unsigned int)digits[i + 1];
        buf[pos++] = SYMBOLS[value % symbol_count];
        i += 2;
    }
    if (i < len && pos + 1 < cap) {
        buf[pos++] = SYMBOLS[digits[i] % symbol_count];
    }
    if (pos >= cap) {
        pos = cap - 1;
    }
    buf[pos] = '\0';
}

static void engine_refresh_output(KolEngine *engine) {
    if (!engine) {
        return;
    }
    size_t produced = compute_digits(engine, engine->last_digits, sizeof(engine->last_digits));
    engine->last_digit_count = produced;
    digits_to_text(engine->last_digits, produced, engine->last_text, sizeof(engine->last_text));
}

KolEngine *engine_create(uint8_t depth, uint32_t seed) {
    KolEngine *engine = (KolEngine *)calloc(1, sizeof(KolEngine));
    if (!engine) {
        return NULL;
    }
    init_dataset(engine);
    engine->fractal = fractal_create(depth, seed);
    if (!engine->fractal) {
        free(engine);
        return NULL;
    }
    uint32_t rng_state = seed ? seed : 1234u;
    engine->current = dsl_rand(&rng_state, 3);
    engine->last = metrics_eval(engine->current, &engine->dataset);
    engine->step = 0;
    memset(engine->last_digits, 0, sizeof(engine->last_digits));
    engine->last_digit_count = 0;
    engine->last_text[0] = '\0';
    engine_refresh_output(engine);
    return engine;
}

void engine_free(KolEngine *engine) {
    if (!engine) {
        return;
    }
    dsl_free(engine->current);
    fractal_free(engine->fractal);
    free(engine);
}

static KolDigit *get_digit(KolDigit *root, uint8_t idx) {
    if (!root) {
        return NULL;
    }
    if (root->children[idx]) {
        return root->children[idx];
    }
    return root;
}

static KolFormula *choose_candidate(KolEngine *engine, KolDigit *leader_digit, uint8_t leader_id) {
    KolFormula *candidate = NULL;
    if (leader_digit) {
        const KolExperience *best = digit_best_experience(leader_digit);
        if (best && best->formula) {
            double bias = rng_normalized(&leader_digit->rng);
            uint32_t state = leader_digit->rng.state;
            if (bias > 0.25) {
                candidate = dsl_mutate(best->formula, &state);
            }
            if (!candidate) {
                candidate = dsl_clone(best->formula);
            }
            leader_digit->rng.state = state;
        }
    }
    uint32_t fallback_state = leader_digit ? leader_digit->rng.state : (engine->step + 1u) * 811u;
    if (!candidate) {
        if (engine->current && leader_id < 4) {
            candidate = dsl_mutate(engine->current, &fallback_state);
        } else if (engine->current && leader_id < 7) {
            candidate = dsl_simplify(engine->current);
        } else {
            candidate = dsl_rand(&fallback_state, 3);
        }
        if (leader_digit) {
            leader_digit->rng.state = fallback_state;
        }
    }
    if (!candidate && engine->current) {
        candidate = dsl_clone(engine->current);
    }
    return candidate;
}

int engine_tick(KolEngine *engine, const KolEvent *in, KolOutput *out) {
    if (!engine) {
        return -1;
    }
    if (in && in->length > 0) {
        engine_record_event(engine, in);
    }
    engine_prepare_dataset(engine);
    KolDigit *root = fractal_root(engine->fractal);
    digit_self_train(root, &engine->dataset);
    KolDigit *digits[10];
    for (uint8_t i = 0; i < 10; ++i) {
        digits[i] = get_digit(root, i);
    }
    KolState state = {engine->current, engine->last, engine->step};
    KolVote vote = vote_run(digits, &state);
    KolDigit *leader_digit = digits[vote.leader_id];
    KolFormula *candidate = choose_candidate(engine, leader_digit, vote.leader_id);
    if (!candidate) {
        return -1;
    }
    KolMetrics cand_metrics = metrics_eval(candidate, &engine->dataset);
    engine->step += 1;
    int adopt = 0;
    if (cand_metrics.eff >= engine->last.eff || vote.scores[vote.leader_id] > 0.7f) {
        adopt = 1;
    }
    if (adopt) {
        dsl_free(engine->current);
        engine->current = candidate;
        engine->last = cand_metrics;
        if (leader_digit) {
            digit_learn(leader_digit, engine->current, &engine->last);
        }
    } else {
        dsl_free(candidate);
    }
    KolBlock block;
    memset(&block, 0, sizeof(block));
    block.step = engine->step;
    block.digit_id = vote.leader_id;
    char *formula_str = dsl_print(engine->current);
    if (formula_str) {
        strncpy(block.formula, formula_str, sizeof(block.formula) - 1);
        block.formula[sizeof(block.formula) - 1] = '\0';
        free(formula_str);
        persist_quantize_formula(block.formula, sizeof(block.formula));
    }
    block.eff = engine->last.eff;
    block.compl = engine->last.compl;
    block.ts = persist_timestamp();
    chain_append(&block);
    engine_refresh_output(engine);
    if (out) {
        strncpy(out->formula, block.formula, sizeof(out->formula) - 1);
        out->formula[sizeof(out->formula) - 1] = '\0';
        out->metrics = engine->last;
        out->leader = vote.leader_id;
        out->digit_count = engine->last_digit_count;
        if (out->digit_count > sizeof(out->digits) / sizeof(out->digits[0])) {
            out->digit_count = sizeof(out->digits) / sizeof(out->digits[0]);
        }
        if (out->digit_count > 0) {
            memcpy(out->digits, engine->last_digits, out->digit_count);
        }
        if (out->digit_count < sizeof(out->digits) / sizeof(out->digits[0])) {
            memset(out->digits + out->digit_count, 0,
                   sizeof(out->digits) / sizeof(out->digits[0]) - out->digit_count);
        }
        strncpy(out->text, engine->last_text, sizeof(out->text) - 1);
        out->text[sizeof(out->text) - 1] = '\0';
    }
    KolPersistState snapshot;
    memset(&snapshot, 0, sizeof(snapshot));
    snapshot.step = engine->step;
    snapshot.metrics = engine->last;
    snapshot.dataset_mean = engine->dataset_mean;
    snapshot.dataset_min = engine->dataset_min;
    snapshot.dataset_max = engine->dataset_max;
    persist_save_state(&snapshot);
    return 0;
}

int engine_ingest_text(KolEngine *engine, const char *utf8, KolEvent *out_event) {
    (void)engine;
    if (!out_event || !utf8) {
        return -1;
    }
    memset(out_event->digits, 0, sizeof(out_event->digits));
    size_t produced = encode_utf8_digits(utf8, out_event->digits,
                                         sizeof(out_event->digits) / sizeof(out_event->digits[0]),
                                         &out_event->stride);
    out_event->length = produced;
    if (produced == 0) {
        out_event->stride = 0;
    }
    return 0;
}

int engine_ingest_digits(KolEngine *engine, const uint8_t *digits, size_t len, KolEvent *out_event) {
    (void)engine;
    if (!digits || !out_event) {
        return -1;
    }
    size_t capacity = sizeof(out_event->digits) / sizeof(out_event->digits[0]);
    size_t count = len < capacity ? len : capacity;
    memset(out_event->digits, 0, sizeof(out_event->digits));
    for (size_t i = 0; i < count; ++i) {
        out_event->digits[i] = (uint8_t)(digits[i] % 10u);
    }
    out_event->length = count;
    out_event->stride = count > 0 ? 1u : 0u;
    return 0;
}

int engine_ingest_bytes(KolEngine *engine, const uint8_t *bytes, size_t len, KolEvent *out_event) {
    (void)engine;
    if (!bytes || !out_event) {
        return -1;
    }
    size_t capacity = sizeof(out_event->digits) / sizeof(out_event->digits[0]);
    size_t idx = 0;
    memset(out_event->digits, 0, sizeof(out_event->digits));
    const size_t stride = 3u;
    for (size_t i = 0; i < len && idx + stride <= capacity; ++i) {
        uint8_t value = bytes[i];
        out_event->digits[idx++] = (uint8_t)((value / 100u) % 10u);
        out_event->digits[idx++] = (uint8_t)((value / 10u) % 10u);
        out_event->digits[idx++] = (uint8_t)(value % 10u);
    }
    out_event->length = idx;
    out_event->stride = idx > 0 ? (uint8_t)stride : 0u;
    return 0;
}

int engine_ingest_signal(KolEngine *engine, const float *samples, size_t len, KolEvent *out_event) {
    (void)engine;
    if (!samples || !out_event) {
        return -1;
    }
    size_t capacity = sizeof(out_event->digits) / sizeof(out_event->digits[0]);
    size_t count = len < capacity ? len : capacity;
    memset(out_event->digits, 0, sizeof(out_event->digits));
    for (size_t i = 0; i < count; ++i) {
        double normalized = ((double)samples[i] + 1.0) * 0.5;
        if (normalized < 0.0) {
            normalized = 0.0;
        }
        if (normalized > 1.0) {
            normalized = 1.0;
        }
        long scaled = lrint(normalized * 9.0);
        if (scaled < 0) {
            scaled = 0;
        }
        if (scaled > 9) {
            scaled = 9;
        }
        out_event->digits[i] = (uint8_t)scaled;
    }
    out_event->length = count;
    out_event->stride = count > 0 ? 1u : 0u;
    return 0;
}

int engine_render_digits(KolEngine *engine, uint8_t *digits, size_t max_len, size_t *out_len) {
    if (!engine || !digits || max_len == 0) {
        return -1;
    }
    if (engine->last_digit_count == 0 && engine->current) {
        engine_refresh_output(engine);
    }
    size_t copy = engine->last_digit_count;
    if (copy > max_len) {
        copy = max_len;
    }
    memcpy(digits, engine->last_digits, copy);
    if (out_len) {
        *out_len = copy;
    }
    if (copy < max_len) {
        memset(digits + copy, 0, max_len - copy);
    }
    return 0;
}

int engine_render_text(KolEngine *engine, char *buf, size_t cap) {
    if (!engine || !buf || cap == 0) {
        return -1;
    }
    if (engine->last_digit_count == 0 && engine->current) {
        engine_refresh_output(engine);
    }
    size_t text_len = strlen(engine->last_text);
    if (text_len >= cap) {
        memcpy(buf, engine->last_text, cap - 1);
        buf[cap - 1] = '\0';
        return (int)(cap - 1);
    }
    memcpy(buf, engine->last_text, text_len + 1);
    return (int)text_len;
}<|MERGE_RESOLUTION|>--- conflicted
+++ resolved
@@ -8,7 +8,7 @@
 #include "digit.h"
 #include "persist.h"
 
-<<<<<<< HEAD
+
 static void engine_update_stats(KolEngine *engine) {
     if (!engine) {
         return;
@@ -36,7 +36,7 @@
     engine->dataset_mean = sum / (double)n;
     engine->dataset_min = minv;
     engine->dataset_max = maxv;
-=======
+
 typedef struct {
     uint32_t codepoint;
     uint32_t count;
@@ -170,7 +170,7 @@
         memset(digits + idx, 0, capacity - idx);
     }
     return idx;
->>>>>>> 247bbf73
+
 }
 
 static void init_dataset(KolEngine *engine) {
