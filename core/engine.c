--- conflicted
+++ resolved
@@ -9,7 +9,7 @@
 #include "digit.h"
 #include "persist.h"
 
-<<<<<<< HEAD
+
 extern int kol_language_generate(char *buf, size_t cap);
 
 static void append_fmt(char *buf, size_t cap, size_t *pos, const char *fmt, ...) {
@@ -113,7 +113,7 @@
         ptr = stop;
     }
     return count;
-=======
+
 
 static void engine_update_stats(KolEngine *engine) {
     if (!engine) {
@@ -277,7 +277,7 @@
     }
     return idx;
 
->>>>>>> 615773ae
+
 }
 
 static void init_dataset(KolEngine *engine) {
