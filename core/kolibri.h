--- conflicted
+++ resolved
@@ -6,7 +6,6 @@
 
 #include "engine.h"
 
-<<<<<<< HEAD
 typedef struct {
     uint32_t start_step;
     uint32_t executed;
@@ -24,7 +23,7 @@
 int  kol_chat_push(const char *text);
 int  kol_bootstrap(int steps, KolBootstrapReport *report);
 
-=======
+
 int    kol_init(uint8_t depth, uint32_t seed);
 void   kol_reset(void);
 int    kol_tick(void);
@@ -32,7 +31,7 @@
 int    kol_ingest_digits(const uint8_t *digits, size_t len);
 int    kol_ingest_bytes(const uint8_t *bytes, size_t len);
 int    kol_ingest_signal(const float *samples, size_t len);
->>>>>>> 9b1e6cc3
+
 double kol_eff(void);
 double kol_compl(void);
 int    kol_tail_json(char *buf, int cap, int n);
