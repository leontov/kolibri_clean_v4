#include "kolibri.h"

#include <stdio.h>
#include <stdlib.h>
#include <string.h>

#include "chain.h"
#include "persist.h"
#include "dsl.h"
#include "language.h"

static KolEngine *g_engine = NULL;
static KolEvent   g_event;
static int        g_has_event = 0;
<<<<<<< HEAD
static KolLanguage g_language;
=======
static KolOutput  g_last_output;

static void event_merge(KolEvent *dst, const KolEvent *src) {
    if (!dst || !src || src->length == 0) {
        return;
    }
    size_t capacity = sizeof(dst->digits) / sizeof(dst->digits[0]);
    if (dst->length > capacity) {
        dst->length = capacity;
    }
    size_t remain = capacity > dst->length ? capacity - dst->length : 0;
    size_t to_copy = src->length < remain ? src->length : remain;
    if (to_copy > 0) {
        memcpy(dst->digits + dst->length, src->digits, to_copy);
        dst->length += to_copy;
    }
}
>>>>>>> 9b1e6cc3

int kol_init(uint8_t depth, uint32_t seed) {
    kol_reset();
    g_engine = engine_create(depth, seed);
    g_has_event = 0;
<<<<<<< HEAD
    language_reset(&g_language);
=======
    memset(&g_last_output, 0, sizeof(g_last_output));
>>>>>>> 9b1e6cc3
    if (!g_engine) {
        return -1;
    }
    g_last_output.metrics = g_engine->last;
    engine_render_digits(g_engine, g_last_output.digits, sizeof(g_last_output.digits),
                         &g_last_output.digit_count);
    engine_render_text(g_engine, g_last_output.text, sizeof(g_last_output.text));
    return 0;
}

void kol_reset(void) {
    if (g_engine) {
        engine_free(g_engine);
        g_engine = NULL;
    }
    g_has_event = 0;
<<<<<<< HEAD
    language_reset(&g_language);
=======
    memset(&g_event, 0, sizeof(g_event));
    memset(&g_last_output, 0, sizeof(g_last_output));
>>>>>>> 9b1e6cc3
}

int kol_tick(void) {
    if (!g_engine) {
        return -1;
    }
    KolEvent *event_ptr = g_has_event ? &g_event : NULL;
    memset(&g_last_output, 0, sizeof(g_last_output));
    int res = engine_tick(g_engine, event_ptr, &g_last_output);
    g_has_event = 0;
    return res;
}

int kol_chat_push(const char *text) {
    if (!g_engine) {
        return -1;
    }
<<<<<<< HEAD
    if (!text) {
        return -1;
    }
    language_observe(&g_language, text);
    if (engine_ingest_text(g_engine, text, &g_event) != 0) {
=======
    KolEvent incoming;
    memset(&incoming, 0, sizeof(incoming));
    if (engine_ingest_text(g_engine, text, &incoming) != 0) {
>>>>>>> 9b1e6cc3
        return -1;
    }
    if (!g_has_event) {
        g_event = incoming;
        g_has_event = 1;
    } else {
        event_merge(&g_event, &incoming);
    }
    return 0;
}

int kol_bootstrap(int steps, KolBootstrapReport *report) {
    if (!g_engine || steps <= 0) {
        return -1;
    }
    KolBootstrapReport local;
    memset(&local, 0, sizeof(local));
    local.start_step = g_engine->step;
    double best_eff = -1e9;
    for (int i = 0; i < steps; ++i) {
        if (kol_tick() != 0) {
            return -1;
        }
        double eff = g_engine->last.eff;
        if (eff > best_eff) {
            best_eff = eff;
            local.best_eff = eff;
            local.best_compl = g_engine->last.compl;
            local.best_step = g_engine->step;
            char *formula = dsl_print(g_engine->current);
            if (formula) {
                strncpy(local.best_formula, formula, sizeof(local.best_formula) - 1);
                local.best_formula[sizeof(local.best_formula) - 1] = '\0';
                free(formula);
            } else {
                local.best_formula[0] = '\0';
            }
        }
    }
    local.executed = g_engine->step - local.start_step;
    local.final_eff = g_engine->last.eff;
    local.final_compl = g_engine->last.compl;
    if (report) {
        *report = local;
    }
    return 0;
}

double kol_eff(void) {
    if (!g_engine) {
        return 0.0;
    }
    return g_engine->last.eff;
}

double kol_compl(void) {
    if (!g_engine) {
        return 0.0;
    }
    return g_engine->last.compl;
}

int kol_ingest_digits(const uint8_t *digits, size_t len) {
    if (!g_engine) {
        return -1;
    }
    KolEvent incoming;
    memset(&incoming, 0, sizeof(incoming));
    if (engine_ingest_digits(g_engine, digits, len, &incoming) != 0) {
        return -1;
    }
    if (!g_has_event) {
        g_event = incoming;
        g_has_event = 1;
    } else {
        event_merge(&g_event, &incoming);
    }
    return 0;
}

int kol_ingest_bytes(const uint8_t *bytes, size_t len) {
    if (!g_engine) {
        return -1;
    }
    KolEvent incoming;
    memset(&incoming, 0, sizeof(incoming));
    if (engine_ingest_bytes(g_engine, bytes, len, &incoming) != 0) {
        return -1;
    }
    if (!g_has_event) {
        g_event = incoming;
        g_has_event = 1;
    } else {
        event_merge(&g_event, &incoming);
    }
    return 0;
}

int kol_ingest_signal(const float *samples, size_t len) {
    if (!g_engine) {
        return -1;
    }
    KolEvent incoming;
    memset(&incoming, 0, sizeof(incoming));
    if (engine_ingest_signal(g_engine, samples, len, &incoming) != 0) {
        return -1;
    }
    if (!g_has_event) {
        g_event = incoming;
        g_has_event = 1;
    } else {
        event_merge(&g_event, &incoming);
    }
    return 0;
}

static void hex_encode(const uint8_t *data, size_t len, char *out, size_t cap) {
    static const char HEX[] = "0123456789abcdef";
    if (cap < len * 2 + 1) {
        return;
    }
    for (size_t i = 0; i < len; ++i) {
        out[i * 2] = HEX[(data[i] >> 4) & 0xF];
        out[i * 2 + 1] = HEX[data[i] & 0xF];
    }
    out[len * 2] = '\0';
}

int kol_tail_json(char *buf, int cap, int n) {
    if (!buf || cap <= 0 || n <= 0) {
        return -1;
    }
    KolBlock *blocks = (KolBlock *)malloc((size_t)n * sizeof(KolBlock));
    if (!blocks) {
        return -1;
    }
    int got = chain_tail(blocks, n);
    if (got < 0) {
        free(blocks);
        return -1;
    }
    buf[0] = '\0';
    int used = snprintf(buf, (size_t)cap, "[");
    if (used < 0 || used >= cap) {
        free(blocks);
        return -1;
    }
    int offset = used;
    for (int i = 0; i < got; ++i) {
        char hash_hex[65];
        char prev_hex[65];
        hex_encode(blocks[i].hash, 32, hash_hex, sizeof(hash_hex));
        hex_encode(blocks[i].prev, 32, prev_hex, sizeof(prev_hex));
        int written = snprintf(buf + offset, (size_t)(cap - offset),
                               "%s{\"step\":%u,\"digit\":%u,\"formula\":\"%s\",\"eff\":%.6f,\"compl\":%.6f,\"ts\":%llu,\"hash\":\"%s\",\"prev\":\"%s\"}",
                               i == 0 ? "" : ",",
                               blocks[i].step, blocks[i].digit_id, blocks[i].formula,
                               blocks[i].eff, blocks[i].compl,
                               (unsigned long long)blocks[i].ts, hash_hex, prev_hex);
        if (written < 0 || written >= cap - offset) {
            free(blocks);
            return -1;
        }
        offset += written;
    }
    int tail = snprintf(buf + offset, (size_t)(cap - offset), "]");
    if (tail < 0 || tail >= cap - offset) {
        free(blocks);
        return -1;
    }
    offset += tail;
    free(blocks);
    return offset;
}

int kol_emit_digits(uint8_t *digits, size_t max_len, size_t *out_len) {
    if (!g_engine || !digits || max_len == 0) {
        return -1;
    }
    if (engine_render_digits(g_engine, g_last_output.digits, sizeof(g_last_output.digits),
                             &g_last_output.digit_count) != 0) {
        return -1;
    }
    size_t copy = g_last_output.digit_count;
    if (copy > max_len) {
        copy = max_len;
    }
    memcpy(digits, g_last_output.digits, copy);
    if (out_len) {
        *out_len = copy;
    }
    if (copy < max_len) {
        memset(digits + copy, 0, max_len - copy);
    }
    return 0;
}

int kol_emit_text(char *buf, size_t cap) {
    if (!g_engine || !buf || cap == 0) {
        return -1;
    }
    int written = engine_render_text(g_engine, g_last_output.text, sizeof(g_last_output.text));
    if (written < 0) {
        return -1;
    }
    size_t text_len = strlen(g_last_output.text);
    if (text_len >= cap) {
        memcpy(buf, g_last_output.text, cap - 1);
        buf[cap - 1] = '\0';
        return (int)(cap - 1);
    }
    memcpy(buf, g_last_output.text, text_len + 1);
    return (int)text_len;
}

void *kol_alloc(size_t size) {
    return malloc(size);
}

void kol_free(void *ptr) {
    free(ptr);
}

int kol_language_generate(char *buf, size_t cap) {
    return language_generate(&g_language, buf, cap);
}<|MERGE_RESOLUTION|>--- conflicted
+++ resolved
@@ -12,9 +12,9 @@
 static KolEngine *g_engine = NULL;
 static KolEvent   g_event;
 static int        g_has_event = 0;
-<<<<<<< HEAD
+
 static KolLanguage g_language;
-=======
+
 static KolOutput  g_last_output;
 
 static void event_merge(KolEvent *dst, const KolEvent *src) {
@@ -32,17 +32,17 @@
         dst->length += to_copy;
     }
 }
->>>>>>> 9b1e6cc3
+
 
 int kol_init(uint8_t depth, uint32_t seed) {
     kol_reset();
     g_engine = engine_create(depth, seed);
     g_has_event = 0;
-<<<<<<< HEAD
+
     language_reset(&g_language);
-=======
+
     memset(&g_last_output, 0, sizeof(g_last_output));
->>>>>>> 9b1e6cc3
+
     if (!g_engine) {
         return -1;
     }
@@ -59,12 +59,11 @@
         g_engine = NULL;
     }
     g_has_event = 0;
-<<<<<<< HEAD
     language_reset(&g_language);
-=======
+
     memset(&g_event, 0, sizeof(g_event));
     memset(&g_last_output, 0, sizeof(g_last_output));
->>>>>>> 9b1e6cc3
+
 }
 
 int kol_tick(void) {
@@ -82,17 +81,16 @@
     if (!g_engine) {
         return -1;
     }
-<<<<<<< HEAD
     if (!text) {
         return -1;
     }
     language_observe(&g_language, text);
     if (engine_ingest_text(g_engine, text, &g_event) != 0) {
-=======
+
     KolEvent incoming;
     memset(&incoming, 0, sizeof(incoming));
     if (engine_ingest_text(g_engine, text, &incoming) != 0) {
->>>>>>> 9b1e6cc3
+
         return -1;
     }
     if (!g_has_event) {
