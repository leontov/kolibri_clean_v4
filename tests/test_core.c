#include <assert.h>
#include <math.h>
#include <stdio.h>
#include <string.h>

#include "../core/kolibri.h"
#include "../core/persist.h"

int main(void) {
<<<<<<< HEAD
    remove(persist_state_path());
=======
    remove(persist_chain_path());
>>>>>>> 247bbf73
    if (kol_init(3, 2024) != 0) {
        fprintf(stderr, "kol_init failed\n");
        return 1;
    }
    kol_chat_push("Привет колибри");
    int tick_res = kol_tick();
    assert(tick_res == 0);
    KolPersistState snap_initial;
    assert(persist_load_state(&snap_initial) == 0);
    uint8_t seed_digits[] = {0, 1, 2, 3, 4, 5, 6, 7, 8, 9};
    assert(kol_ingest_digits(seed_digits, sizeof(seed_digits)) == 0);
    const uint8_t bytes_payload[] = {0u, 127u, 255u, 64u};
    assert(kol_ingest_bytes(bytes_payload, sizeof(bytes_payload)) == 0);
    const float signal_payload[] = {0.0f, -1.0f, 1.0f, 0.25f, -0.25f};
    assert(kol_ingest_signal(signal_payload,
                             sizeof(signal_payload) / sizeof(signal_payload[0])) == 0);
    assert(kol_tick() == 0);
    KolPersistState snap_after_seed;
    assert(persist_load_state(&snap_after_seed) == 0);
    assert(snap_after_seed.step > snap_initial.step);
    double eff_after_seed_runtime = kol_eff();
    double compl_after_seed_runtime = kol_compl();
    assert(fabs(eff_after_seed_runtime - snap_after_seed.metrics.eff) < 1e-9);
    assert(fabs(compl_after_seed_runtime - snap_after_seed.metrics.compl) < 1e-9);
    uint8_t out_digits[128];
    size_t  out_len = 0;
    assert(kol_emit_digits(out_digits, sizeof(out_digits), &out_len) == 0);
    assert(out_len > 0);
    for (size_t i = 0; i < out_len; ++i) {
        assert(out_digits[i] <= 9);
    }
    char text_buf[256];
    int  text_len = kol_emit_text(text_buf, sizeof(text_buf));
    assert(text_len >= 0);
    assert((size_t)text_len < sizeof(text_buf));
    double eff = kol_eff();
    double compl = kol_compl();
    assert(eff >= 0.0 && eff <= 1.0);
    assert(compl >= 0.0);
    char response[128];
    int response_len = kol_language_generate(response, sizeof(response));
    assert(response_len > 0);
    assert(strcmp(response, "Колибри пока молчит...") != 0);
    assert(strstr(response, "привет") != NULL || strstr(response, "Привет") != NULL);
    char buf[2048];
    int  len = kol_tail_json(buf, (int)sizeof(buf), 3);
    assert(len >= 0);
    uint8_t rich_digits[32];
    for (size_t i = 0; i < sizeof(rich_digits) / sizeof(rich_digits[0]); ++i) {
        rich_digits[i] = 9u;
    }
    assert(kol_ingest_digits(rich_digits, sizeof(rich_digits)) == 0);
    const uint8_t high_bytes[] = {255u, 255u, 255u};
    assert(kol_ingest_bytes(high_bytes, sizeof(high_bytes)) == 0);
    const float high_signal[] = {1.0f, 0.75f, 0.5f, 1.0f};
    assert(kol_ingest_signal(high_signal, sizeof(high_signal) / sizeof(high_signal[0])) == 0);
    assert(kol_tick() == 0);
    KolPersistState snap_high;
    assert(persist_load_state(&snap_high) == 0);
    assert(snap_high.step > snap_after_seed.step);
    assert(snap_high.dataset_mean > snap_after_seed.dataset_mean);
    double eff_high_runtime = kol_eff();
    double compl_high_runtime = kol_compl();
    assert(fabs(eff_high_runtime - snap_high.metrics.eff) < 1e-9);
    assert(fabs(compl_high_runtime - snap_high.metrics.compl) < 1e-9);
    uint8_t low_digits[32];
    for (size_t i = 0; i < sizeof(low_digits) / sizeof(low_digits[0]); ++i) {
        low_digits[i] = 0u;
    }
    const uint8_t low_bytes[] = {0u, 0u, 0u};
    assert(kol_ingest_digits(low_digits, sizeof(low_digits)) == 0);
    assert(kol_ingest_bytes(low_bytes, sizeof(low_bytes)) == 0);
    const float low_signal[] = {-1.0f, -0.75f, -0.5f, -1.0f};
    assert(kol_ingest_signal(low_signal, sizeof(low_signal) / sizeof(low_signal[0])) == 0);
    assert(kol_tick() == 0);
    KolPersistState snap_low;
    assert(persist_load_state(&snap_low) == 0);
    assert(snap_low.step > snap_high.step);
    assert(snap_low.dataset_mean < snap_high.dataset_mean);
    double eff_low_runtime = kol_eff();
    double compl_low_runtime = kol_compl();
    assert(fabs(eff_low_runtime - snap_low.metrics.eff) < 1e-9);
    assert(fabs(compl_low_runtime - snap_low.metrics.compl) < 1e-9);
    kol_reset();

    /* reproducibility check */
    remove(persist_chain_path());
    assert(kol_init(4, 999) == 0);
    assert(kol_tick() == 0);
    uint8_t first_digits[128];
    size_t  first_len = 0;
    assert(kol_emit_digits(first_digits, sizeof(first_digits), &first_len) == 0);
    double first_eff = kol_eff();
    double first_compl = kol_compl();
    kol_reset();
    remove(persist_chain_path());
    assert(kol_init(4, 999) == 0);
    assert(kol_tick() == 0);
    uint8_t second_digits[128];
    size_t  second_len = 0;
    assert(kol_emit_digits(second_digits, sizeof(second_digits), &second_len) == 0);
    double second_eff = kol_eff();
    double second_compl = kol_compl();
    assert(first_len == second_len);
    assert(memcmp(first_digits, second_digits, first_len) == 0);
    assert(fabs(first_eff - second_eff) < 1e-9);
    assert(fabs(first_compl - second_compl) < 1e-9);
    kol_reset();
    printf("core test ok\n");
    return 0;
}<|MERGE_RESOLUTION|>--- conflicted
+++ resolved
@@ -7,11 +7,11 @@
 #include "../core/persist.h"
 
 int main(void) {
-<<<<<<< HEAD
+
     remove(persist_state_path());
-=======
+
     remove(persist_chain_path());
->>>>>>> 247bbf73
+
     if (kol_init(3, 2024) != 0) {
         fprintf(stderr, "kol_init failed\n");
         return 1;
