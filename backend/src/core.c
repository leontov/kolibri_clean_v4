--- conflicted
+++ resolved
@@ -1,13 +1,13 @@
 #include "core.h"
 #include "dsl.h"
 #include "chainio.h"
-<<<<<<< HEAD
+
 #include "digit_agents.h"
 #include "vote_aggregate.h"
 #include <stdbool.h>
-=======
+
 #include "vote_aggregate.h"
->>>>>>> 9a05d406
+
 #include <stdlib.h>
 #include <string.h>
 #include <math.h>
@@ -339,7 +339,7 @@
     uint64_t s=seed;
     int choice=(int)floor(prng01(&s)*6.0);
     switch(choice){
-<<<<<<< HEAD
+
         case 0:
             return f_add(f_x(), f_sin(f_x()));
         case 1:
@@ -351,7 +351,7 @@
             return f_const(-1+2*state->vote[3]);
         default:
             return f_const(-2+4*state->vote[4]);
-=======
+
         case 0: return f_add(f_x(), f_sin(f_x()));
         case 1: return f_sigmoid(f_add(f_param(0), f_mul(f_param(1), f_x())));
         case 2: return f_add(f_mul(f_const(-2+4*vote[0]), f_sin(f_x())),
@@ -359,7 +359,7 @@
         case 3: return f_max(f_abs(f_x()), f_const(vote[2]));
         case 4: return f_add(f_exp(f_mul(f_const(0.2), f_x())), f_param(2));
         default: return f_tanh(f_add(f_param(0), f_mul(f_param(1), f_x())));
->>>>>>> 9a05d406
+
     }
 }
 
@@ -370,7 +370,7 @@
     out->step=step; out->parent=(step>0)?(step-1):0; out->seed=cfg->seed^((uint64_t)step);
     strncpy(out->fmt, "dsl-v1", sizeof(out->fmt)-1);
 
-<<<<<<< HEAD
+
     if (!ensure_digit_field(cfg)) {
         return false;
     }
@@ -387,13 +387,13 @@
 
     for (int i = 0; i < 10; ++i) {
         out->votes[i] = vote_state.vote[i];
-=======
+
     uint64_t s=out->seed;
     for(int i=0;i<10;i++){
         double r = prng01(&s);
         out->votes[i] = 0.5 + 0.5*cos(step*0.17 + r*6.28318);
         if(out->votes[i] < cfg->quorum) out->votes[i]=0.0;
->>>>>>> 9a05d406
+
     }
     out->vote_softmax = vote_softmax_avg(out->votes, cfg->temperature);
     out->vote_median = vote_weighted_median(out->votes);
@@ -420,11 +420,10 @@
     vote_apply_policy(out->votes, &policy);
 
 
-<<<<<<< HEAD
     Formula* f = propose_formula(&vote_state, out->seed);
     out->eff = eff_of(f);
     out->compl = (double)f_complexity(f);
-=======
+
     Formula* f = propose(out->votes, out->seed);
     EvalResult er = evaluate_formula(f);
     out->eff = er.eff;
@@ -432,7 +431,7 @@
     out->param_count = (int)er.param_count;
     for(size_t i=0;i<er.param_count;i++) out->params[i]=er.params[i];
     for(size_t i=0;i<BENCH_COUNT;i++) out->bench_eff[i]=er.bench_eff[i];
->>>>>>> 9a05d406
+
     f_render(f, out->formula, sizeof(out->formula));
 
     update_memory(step, out->formula, out->eff, out->compl);
