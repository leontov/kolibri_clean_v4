#include "core.h"
#include "dsl.h"
#include "chainio.h"
#include "vote_aggregate.h"
#include <stdlib.h>
#include <string.h>
#include <math.h>
#include <stdio.h>
#include <stdbool.h>
#include <stdint.h>
#ifdef __SSE2__
#include <immintrin.h>
#endif
#include <openssl/sha.h>
#include <openssl/hmac.h>

#define MAX_PARAMS 8
#define BENCH_COUNT 10
#define GRID_START -3.0
#define GRID_END   3.0
#define GRID_STEP  0.2

typedef struct {
    const char* name;
    double (*fn)(double);
} Benchmark;

typedef struct {
    double xs[128];
    double ys[128];
    size_t n;
} BenchData;

typedef struct {
    double eff;
    double compl;
    double params[MAX_PARAMS];
    size_t param_count;
    double bench_eff[BENCH_COUNT];
} EvalResult;

typedef struct {
    double eff;
    double compl;
    int step;
    char formula[256];
} BestEntry;

static double bench0(double x){ return sin(x)+0.5*x; }
static double bench1(double x){ return cos(x); }
static double bench2(double x){ return exp(-x*x); }
static double bench3(double x){ return x*x*x - 0.5*x; }
static double bench4(double x){ return fabs(x); }
static double bench5(double x){ return x>0.0?x:-0.5*x; }
static double bench6(double x){ return tanh(x); }
static double bench7(double x){ return 1.0/(1.0+exp(-x)); }
static double bench8(double x){ return sin(2.0*x); }
static double bench9(double x){ return log(fabs(x)+1.0); }

static const Benchmark g_benchmarks[BENCH_COUNT] = {
    {"sin+x", bench0},
    {"cos", bench1},
    {"gauss", bench2},
    {"cubic", bench3},
    {"abs", bench4},
    {"piecewise", bench5},
    {"tanh", bench6},
    {"sigmoid", bench7},
    {"sin2x", bench8},
    {"log1p", bench9}
};

static BenchData g_bench_data[BENCH_COUNT];
static bool g_bench_ready=false;
static BestEntry g_best[3];
static size_t g_best_count=0;
static char g_last_merkle[65]={0};

static void hex_encode(const unsigned char* in, size_t n, char* out){
    static const char* h="0123456789abcdef";
    for(size_t i=0;i<n;i++){ out[2*i]=h[(in[i]>>4)&0xF]; out[2*i+1]=h[in[i]&0xF]; }
    out[2*n]=0;
}

static void sha256_hex_local(const unsigned char* data, size_t n, char out[65]){
    unsigned char buf[SHA256_DIGEST_LENGTH];
    SHA256(data, n, buf);
    hex_encode(buf, SHA256_DIGEST_LENGTH, out);
}

static void ensure_bench_data(void){
    if(g_bench_ready) return;
    for(size_t bi=0; bi<BENCH_COUNT; ++bi){
        BenchData* bd=&g_bench_data[bi];
        double x=GRID_START;
        size_t idx=0;
        while(x<=GRID_END+1e-9 && idx<sizeof(bd->xs)/sizeof(bd->xs[0])){
            bd->xs[idx]=x;
            bd->ys[idx]=g_benchmarks[bi].fn(x);
            idx++;
            x+=GRID_STEP;
        }
        bd->n=idx;
    }
    g_bench_ready=true;
}

static double prng01(uint64_t* s){
    uint64_t x=*s; x^=x>>12; x^=x<<25; x^=x>>27; *s=x;
    return (x*2685821657736338717ULL)/(double)UINT64_MAX;
}

static double mse_loss(const Formula* f, const double* params, size_t param_count, const BenchData* data){
    double sum=0.0;
    size_t i=0;
#if defined(__SSE2__)
    __m128d acc = _mm_setzero_pd();
    for(; i+1<data->n; i+=2){
        double fx0=f_eval(f, params, param_count, data->xs[i]);
        double fx1=f_eval(f, params, param_count, data->xs[i+1]);
        double err0=fx0-data->ys[i];
        double err1=fx1-data->ys[i+1];
        __m128d e=_mm_set_pd(err1, err0);
        acc=_mm_add_pd(acc, _mm_mul_pd(e,e));
    }
    double buf[2];
    _mm_storeu_pd(buf, acc);
    sum += buf[0]+buf[1];
#endif
    for(; i<data->n; ++i){
        double fx=f_eval(f, params, param_count, data->xs[i]);
        double err=fx-data->ys[i];
        sum+=err*err;
    }
    return sum/(double)data->n;
}

static double mse_and_grad(const Formula* f, const double* params, size_t param_count,
                           const BenchData* data, double* grad_out){
    double loss=0.0;
    if(grad_out) memset(grad_out,0,param_count*sizeof(double));
    double tmp[MAX_PARAMS];
    for(size_t i=0;i<data->n;i++){
        memset(tmp,0,param_count*sizeof(double));
        double fx=f_eval_grad(f, params, param_count, data->xs[i], tmp);
        double err=fx-data->ys[i];
        loss+=err*err;
        if(grad_out){
            for(size_t j=0;j<param_count;j++) grad_out[j]+=2.0*err*tmp[j]/(double)data->n;
        }
    }
    return loss/(double)data->n;
}

static void init_params(double* params, size_t count){
    static const double grid[]={-2.0,-1.0,0.0,1.0,2.0};
    for(size_t i=0;i<count;i++) params[i]=grid[i%5];
}

static void project_params(double* params, size_t count){
    for(size_t i=0;i<count;i++){
        if(params[i]>5.0) params[i]=5.0;
        if(params[i]<-5.0) params[i]=-5.0;
    }
}

static void optimize_params(const Formula* f, double* params, size_t count, const BenchData* data){
    if(count==0) return;
    double m[MAX_PARAMS]={0}, v[MAX_PARAMS]={0};
    const double beta1=0.9, beta2=0.999, eps=1e-8, lr=0.05;
    double b1=1.0, b2=1.0;
    for(int iter=1; iter<=200; ++iter){
        double grad[MAX_PARAMS]={0};
        mse_and_grad(f, params, count, data, grad);
        b1*=beta1; b2*=beta2;
        for(size_t i=0;i<count;i++){
            m[i]=beta1*m[i]+(1.0-beta1)*grad[i];
            v[i]=beta2*v[i]+(1.0-beta2)*grad[i]*grad[i];
            double m_hat=m[i]/(1.0-b1);
            double v_hat=v[i]/(1.0-b2);
            params[i]-=lr*m_hat/(sqrt(v_hat)+eps);
        }
        project_params(params, count);
    }
}

static EvalResult evaluate_formula(const Formula* f){
    EvalResult r; memset(&r,0,sizeof(r));
    ensure_bench_data();
    int max_idx=f_max_param_index(f);
    if(max_idx>=0 && max_idx<MAX_PARAMS){
        r.param_count=(size_t)(max_idx+1);
        init_params(r.params, r.param_count);
        optimize_params(f, r.params, r.param_count, &g_bench_data[0]);
    }
    double mse=mse_loss(f, r.params, r.param_count, &g_bench_data[0]);
    r.eff=1.0/(1.0+mse);
    r.compl=(double)f_complexity(f);
    for(size_t i=0;i<BENCH_COUNT;i++){
        double bench_mse=mse_loss(f, r.params, r.param_count, &g_bench_data[i]);
        r.bench_eff[i]=1.0/(1.0+bench_mse);
    }
    return r;
}

static void update_memory(int step, const char* formula, double eff, double compl){
    BestEntry candidate={.eff=eff,.compl=compl,.step=step};
    snprintf(candidate.formula, sizeof(candidate.formula), "%s", formula);
    size_t pos=g_best_count<3?g_best_count:3;
    if(pos<3){ g_best[pos]=candidate; g_best_count++; }
    else g_best[2]=candidate;
    // sort descending by eff
    for(size_t i=0;i<g_best_count;i++){
        for(size_t j=i+1;j<g_best_count;j++){
            if(g_best[j].eff>g_best[i].eff){ BestEntry tmp=g_best[i]; g_best[i]=g_best[j]; g_best[j]=tmp; }
        }
    }
}

static void summarize_memory(char* out, size_t n){
    if(n==0) return;
    size_t off=0;
    int wrote = snprintf(out, n, "best[");
    if(wrote<0) return;
    off = (size_t)wrote;
    if(off>=n){
        out[n-1]=0;
        return;
    }
    for(size_t i=0;i<g_best_count;i++){
        if(off>=n) break;
        size_t remain = n-off;
        wrote=snprintf(out+off, remain,
                       "#%zu:step=%d eff=%.3f compl=%.1f %s%s",
                       i+1, g_best[i].step, g_best[i].eff, g_best[i].compl,
                       g_best[i].formula, (i+1<g_best_count)?"; ":"");
        if(wrote<0) break;
        if((size_t)wrote >= remain){
            off=n;
            break;
        }
        off += (size_t)wrote;
    }
    if(off<n){
        size_t remain = n-off;
        wrote = snprintf(out+off, remain, "]");
        if(wrote<0 && n>0) out[n-1]=0;
    } else if(n>0){
        out[n-1]=0;
    }
}

static double vote_softmax_avg(const double votes[10], double temperature){
    double temp = (temperature>1e-3)?temperature:1e-3;
    double maxv=votes[0];
    for(int i=1;i<10;i++) if(votes[i]>maxv) maxv=votes[i];
    double num=0.0, den=0.0;
    for(int i=0;i<10;i++){
        double w=exp((votes[i]-maxv)/temp);
        num+=votes[i]*w;
        den+=w;
    }
    return (den>0.0)?(num/den):0.0;
}

static int cmp_pair(const void* a, const void* b){
    const double* da=(const double*)a;
    const double* db=(const double*)b;
    if(da[0]<db[0]) return -1;
    if(da[0]>db[0]) return 1;
    return 0;
}

static double vote_weighted_median(const double votes[10]){
    double pairs[10][2];
    double total=0.0;
    for(int i=0;i<10;i++){
        double w=votes[i];
        if(w<0.0) w=0.0;
        pairs[i][0]=votes[i];
        pairs[i][1]=w;
        total+=w;
    }
    if(total<=1e-9) return 0.0;
    qsort(pairs, 10, sizeof(pairs[0]), cmp_pair);
    double acc=0.0;
    for(int i=0;i<10;i++){
        acc+=pairs[i][1];
        if(acc>=total*0.5) return pairs[i][0];
    }
    return pairs[9][0];
}

static void compute_merkle(const char* prev_merkle, ReasonBlock* b){
    static const char zeros[65]="0000000000000000000000000000000000000000000000000000000000000000";
    const char* prev = (prev_merkle && prev_merkle[0])?prev_merkle:zeros;
    b->merkle[0]=0;
    char payload[4096];
    int len = rb_payload_json(b, payload, sizeof(payload));
    if(len<0) return;
    size_t prev_len=strlen(prev);
    size_t total=prev_len + (size_t)len;
    unsigned char* buf=(unsigned char*)malloc(total);
    memcpy(buf, prev, prev_len);
    memcpy(buf+prev_len, payload, (size_t)len);
    sha256_hex_local(buf, total, b->merkle);
    free(buf);
}

static Formula* propose(const double vote[10], uint64_t seed){
    uint64_t s=seed;
    int choice=(int)floor(prng01(&s)*6.0);
    switch(choice){
        case 0: return f_add(f_x(), f_sin(f_x()));
        case 1: return f_sigmoid(f_add(f_param(0), f_mul(f_param(1), f_x())));
        case 2: return f_add(f_mul(f_const(-2+4*vote[0]), f_sin(f_x())),
                             f_mul(f_const(-1+2*vote[1]), f_x()));
        case 3: return f_max(f_abs(f_x()), f_const(vote[2]));
        case 4: return f_add(f_exp(f_mul(f_const(0.2), f_x())), f_param(2));
        default: return f_tanh(f_add(f_param(0), f_mul(f_param(1), f_x())));
    }
}

bool kolibri_step(const kolibri_config_t* cfg, int step, const char* prev_hash,
                  ReasonBlock* out, char out_hash[65]){
    ensure_bench_data();
    memset(out,0,sizeof(*out));
    out->step=step; out->parent=(step>0)?(step-1):0; out->seed=cfg->seed^((uint64_t)step);
    strncpy(out->fmt, "dsl-v1", sizeof(out->fmt)-1);

<<<<<<< HEAD
    uint64_t s=out->seed;
    for(int i=0;i<10;i++){
        double r = prng01(&s);
        out->votes[i] = 0.5 + 0.5*cos(step*0.17 + r*6.28318);
        if(out->votes[i] < cfg->quorum) out->votes[i]=0.0;
    }
    out->vote_softmax = vote_softmax_avg(out->votes, cfg->temperature);
    out->vote_median = vote_weighted_median(out->votes);
=======
    VotePolicy policy = vote_policy_from_config(cfg);

    int depth_max = cfg->depth_max;
    if(depth_max <= 0) depth_max = 1;

    double (*depth_votes)[10] = calloc((size_t)depth_max, sizeof(*depth_votes));
    if(depth_votes){
        uint64_t s = out->seed;
        for(int depth = 0; depth < depth_max; ++depth){
            for(int i = 0; i < 10; ++i){
                double r = prng01(&s);
                depth_votes[depth][i] = 0.5 + 0.5*cos((step + depth)*0.17 + r*6.28318);
            }
        }

        digit_aggregate(out->votes, &policy, (const double (*)[10])depth_votes,
                        (size_t)depth_max);
        free(depth_votes);
    }
    vote_apply_policy(out->votes, &policy);
>>>>>>> e70cc6e1

    Formula* f = propose(out->votes, out->seed);
    EvalResult er = evaluate_formula(f);
    out->eff = er.eff;
    out->compl = er.compl;
    out->param_count = (int)er.param_count;
    for(size_t i=0;i<er.param_count;i++) out->params[i]=er.params[i];
    for(size_t i=0;i<BENCH_COUNT;i++) out->bench_eff[i]=er.bench_eff[i];
    f_render(f, out->formula, sizeof(out->formula));

    update_memory(step, out->formula, out->eff, out->compl);
    summarize_memory(out->memory, sizeof(out->memory));

    if(prev_hash && *prev_hash) snprintf(out->prev, sizeof(out->prev), "%s", prev_hash);

    compute_merkle(g_last_merkle, out);

    char payload[4096];
    int len = rb_payload_json(out, payload, sizeof(payload));
    if(len<0){ f_free(f); return false; }

    char hash_hex[65];
    sha256_hex_local((unsigned char*)payload, (size_t)len, hash_hex);
    const char* key = getenv("KOLIBRI_HMAC_KEY");
    if(!key) key = "insecure-key";
    unsigned char* mac = HMAC(EVP_sha256(), key, (int)strlen(key),
                              (unsigned char*)payload, (size_t)len, NULL, NULL);
    char hmac_hex[65];
    hex_encode(mac, 32, hmac_hex);
    snprintf(out->hash, sizeof(out->hash), "%s", hash_hex);
    snprintf(out->hmac, sizeof(out->hmac), "%s", hmac_hex);
    if(out_hash) snprintf(out_hash, 65, "%s", hash_hex);

    if(!chain_append("logs/chain.jsonl", out)){ f_free(f); return false; }

    snprintf(g_last_merkle, sizeof(g_last_merkle), "%s", out->merkle);

    f_free(f);
    return true;
}<|MERGE_RESOLUTION|>--- conflicted
+++ resolved
@@ -328,7 +328,6 @@
     out->step=step; out->parent=(step>0)?(step-1):0; out->seed=cfg->seed^((uint64_t)step);
     strncpy(out->fmt, "dsl-v1", sizeof(out->fmt)-1);
 
-<<<<<<< HEAD
     uint64_t s=out->seed;
     for(int i=0;i<10;i++){
         double r = prng01(&s);
@@ -337,7 +336,7 @@
     }
     out->vote_softmax = vote_softmax_avg(out->votes, cfg->temperature);
     out->vote_median = vote_weighted_median(out->votes);
-=======
+
     VotePolicy policy = vote_policy_from_config(cfg);
 
     int depth_max = cfg->depth_max;
@@ -358,7 +357,7 @@
         free(depth_votes);
     }
     vote_apply_policy(out->votes, &policy);
->>>>>>> e70cc6e1
+
 
     Formula* f = propose(out->votes, out->seed);
     EvalResult er = evaluate_formula(f);
