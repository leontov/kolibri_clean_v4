const encoder = new TextEncoder();
const decoder = new TextDecoder();

async function loadWasm() {
  const response = await fetch('./kolibri.wasm');
  const buffer = await response.arrayBuffer();
  const module = await WebAssembly.instantiate(buffer, {});
  return module.instance;
}

function writeString(wasm, text) {
  const bytes = encoder.encode(text + '\0');
  const ptr = wasm.exports.kol_alloc(bytes.length);
  const mem = new Uint8Array(wasm.exports.memory.buffer, ptr, bytes.length);
  mem.set(bytes);
  return ptr;
}

function readString(wasm, ptr, len) {
  const mem = new Uint8Array(wasm.exports.memory.buffer, ptr, len);
  return decoder.decode(mem.subarray(0, len));
}

function escapeHtml(value) {
  return String(value ?? '')
    .replace(/&/g, '&amp;')
    .replace(/</g, '&lt;')
    .replace(/>/g, '&gt;')
    .replace(/"/g, '&quot;')
    .replace(/'/g, '&#39;');
}

async function boot() {
  const instance = await loadWasm();
  const wasm = instance.exports;
  wasm.kol_init(3, 12345);

  const msgEl = document.getElementById('msg');
  const effEl = document.getElementById('eff');
  const complEl = document.getElementById('compl');
  const outEl = document.getElementById('out');
<<<<<<< HEAD
  const chartCanvas = document.getElementById('metric-chart');
  const chartCtx = chartCanvas ? chartCanvas.getContext('2d') : null;

  const effHistory = [];
  const complHistory = [];
  const MAX_HISTORY = 100;
=======
  const memoryEl = document.getElementById('memory');

  const LANGUAGE_PREFIX = 'Kolibri запомнил:';
  const LANGUAGE_DEFAULT_MESSAGE = 'Колибри пока молчит...';
>>>>>>> 615773ae

  const sendBtn = document.getElementById('send');
  let isSending = false;

  async function handleSend() {
    if (isSending) return;
    const txt = msgEl.value.trim();
    if (!txt) return;


    isSending = true;
    const originalText = sendBtn.textContent;
    sendBtn.disabled = true;
    sendBtn.textContent = 'Отправка…';

    try {
      const ptr = writeString(instance, txt);
      wasm.kol_chat_push(ptr);
      wasm.kol_free(ptr);
      msgEl.value = '';
      refreshHud();
      refreshTail();
    } finally {
      sendBtn.disabled = false;
      sendBtn.textContent = originalText;
      isSending = false;
    }
  }

  sendBtn.addEventListener('click', () => {
    handleSend();
  });

  msgEl.addEventListener('keydown', (event) => {
    if (event.key === 'Enter' && !event.shiftKey) {
      event.preventDefault();
      handleSend();
    }

    const ptr = writeString(instance, txt);
    wasm.kol_chat_push(ptr);
    wasm.kol_free(ptr);
    msgEl.value = '';
    refreshHud();
    refreshTail();
    refreshLanguageSummary();

  });

  document.getElementById('tick').addEventListener('click', () => {
    wasm.kol_tick();
    refreshHud();
    refreshTail();
    refreshLanguageSummary();
  });

  function refreshHud() {
    const eff = wasm.kol_eff();
    const compl = wasm.kol_compl();

    effEl.textContent = eff.toFixed(4);
    complEl.textContent = compl.toFixed(2);

    effHistory.push(eff);
    complHistory.push(compl);
    if (effHistory.length > MAX_HISTORY) {
      effHistory.shift();
      complHistory.shift();
    }

    renderHistoryChart();
  }

  function renderHistoryChart() {
    if (!chartCtx) {
      return;
    }

    const len = effHistory.length;
    chartCtx.clearRect(0, 0, chartCanvas.width, chartCanvas.height);
    if (!len) {
      return;
    }

    const padding = 10;
    const usableWidth = chartCanvas.width - padding * 2;
    const usableHeight = chartCanvas.height - padding * 2;
    const points = effHistory.map((value, index) => ({
      x: padding + (len === 1 ? usableWidth / 2 : (usableWidth * index) / (len - 1)),
      value,
      compl: complHistory[index],
    }));

    const combined = effHistory.concat(complHistory);
    const maxValue = combined.length ? Math.max(...combined) : 1;
    const minValue = combined.length ? Math.min(...combined) : 0;
    const range = Math.max(maxValue - minValue, 1e-6);

    chartCtx.lineWidth = 2;

    const drawLine = (key, color) => {
      chartCtx.beginPath();
      chartCtx.strokeStyle = color;
      points.forEach((pt, idx) => {
        const value = key === 'eff' ? pt.value : pt.compl;
        const y =
          padding + usableHeight - ((value - minValue) / range) * usableHeight;
        if (idx === 0) {
          chartCtx.moveTo(pt.x, y);
        } else {
          chartCtx.lineTo(pt.x, y);
        }
      });
      chartCtx.stroke();
    };

    drawLine('eff', '#3b82f6');
    drawLine('compl', '#10b981');
  }

  function refreshTail() {
    const cap = 8192;
    const ptr = wasm.kol_alloc(cap);
    const len = wasm.kol_tail_json(ptr, cap, 10);
    const json = readString(instance, ptr, len > 0 ? len : 0);
    wasm.kol_free(ptr);
    let blocks;
    try {
      const parsed = json ? JSON.parse(json) : [];
      if (!Array.isArray(parsed)) {
        throw new Error('Unexpected format');
      }
      blocks = parsed.filter((item) => item && typeof item === 'object');
    } catch (error) {
      console.error('Failed to parse kol_tail_json output', error);
      outEl.innerHTML =
        '<div class="chain-message error">Не удалось прочитать цепочку данных.</div>';
      return;
    }

    if (blocks.length === 0) {
      outEl.innerHTML =
        '<div class="chain-message">Цепочка пуста — выполните Tick или отправьте сообщение.</div>';
      return;
    }

    const markup = blocks
      .map((block) => {
        const step =
          typeof block.step === 'number' && Number.isFinite(block.step)
            ? block.step
            : '-';
        const digit =
          typeof block.digit === 'number' && Number.isFinite(block.digit)
            ? block.digit
            : '-';
        const eff =
          typeof block.eff === 'number' && Number.isFinite(block.eff)
            ? block.eff.toFixed(4)
            : block.eff ?? '-';
        const compl =
          typeof block.compl === 'number' && Number.isFinite(block.compl)
            ? block.compl.toFixed(2)
            : block.compl ?? '-';
        const tsNumeric = Number(block.ts);
        const tsHuman = Number.isFinite(tsNumeric)
          ? new Date(tsNumeric * 1000).toLocaleString()
          : '-';
        const formulaValue = block.formula ?? '';
        const formula =
          typeof formulaValue === 'string'
            ? formulaValue
            : String(formulaValue);
        const hashValue = block.hash ?? '';
        const hash =
          typeof hashValue === 'string' ? hashValue : String(hashValue);
        const prevValue = block.prev ?? '';
        const prev =
          typeof prevValue === 'string' ? prevValue : String(prevValue);
        const hashShort = hash ? `${hash.slice(0, 8)}…` : '—';
        const prevShort = prev ? `${prev.slice(0, 8)}…` : '—';
        const tsRaw =
          typeof block.ts === 'number' || typeof block.ts === 'string'
            ? block.ts
            : '-';

        return `
          <article class="chain-card">
            <header>
              <span class="chain-badge">Шаг ${escapeHtml(step)}</span>
              <span class="chain-badge digit">Цифра ${escapeHtml(digit)}</span>
            </header>
            <div class="chain-body">
              <div class="chain-field">
                <span class="chain-label">Формула</span>
                <span class="chain-value">${escapeHtml(formula)}</span>
              </div>
              <div class="chain-field">
                <span class="chain-label">Эффективность</span>
                <span class="chain-value metric">${escapeHtml(eff)}</span>
              </div>
              <div class="chain-field">
                <span class="chain-label">Сложность</span>
                <span class="chain-value metric">${escapeHtml(compl)}</span>
              </div>
              <div class="chain-field">
                <span class="chain-label">Время</span>
                <span class="chain-value">${escapeHtml(tsHuman)}</span>
              </div>
            </div>
            <div class="chain-footer">
              <div class="chain-field">
                <span class="chain-label">Хэш</span>
                <span class="chain-value">${escapeHtml(hash)}</span>
              </div>
              <div class="chain-field">
                <span class="chain-label">Предыдущий</span>
                <span class="chain-value">${escapeHtml(prev)}</span>
              </div>
              <div class="chain-field">
                <span class="chain-label">Кратко</span>
                <span class="chain-value">${escapeHtml(hashShort)} · ${escapeHtml(prevShort)}</span>
              </div>
              <div class="chain-field">
                <span class="chain-label">TS (raw)</span>
                <span class="chain-value">${escapeHtml(tsRaw)}</span>
              </div>
            </div>
          </article>
        `;
      })
      .join('');

    outEl.innerHTML = markup;
  }

  function refreshLanguageSummary() {
    const cap = 512;
    const ptr = wasm.kol_alloc(cap);
    if (ptr === 0) {
      memoryEl.textContent = LANGUAGE_DEFAULT_MESSAGE;
      return;
    }
    const len = wasm.kol_language_generate(ptr, cap);
    const text = len > 0 ? readString(instance, ptr, len) : '';
    wasm.kol_free(ptr);

    let display = text.trim();
    if (len <= 0 || display.length === 0) {
      memoryEl.textContent = LANGUAGE_DEFAULT_MESSAGE;
      return;
    }
    if (display === LANGUAGE_DEFAULT_MESSAGE) {
      memoryEl.textContent = LANGUAGE_DEFAULT_MESSAGE;
      return;
    }
    if (display.startsWith(LANGUAGE_PREFIX)) {
      display = display.slice(LANGUAGE_PREFIX.length).trim();
    }
    memoryEl.textContent = display.length > 0 ? display : LANGUAGE_DEFAULT_MESSAGE;
  }

  refreshHud();
  refreshTail();
  refreshLanguageSummary();

  if ('serviceWorker' in navigator) {
    navigator.serviceWorker.register('./pwa/sw.js').catch(() => {});
  }
}

boot();<|MERGE_RESOLUTION|>--- conflicted
+++ resolved
@@ -39,19 +39,19 @@
   const effEl = document.getElementById('eff');
   const complEl = document.getElementById('compl');
   const outEl = document.getElementById('out');
-<<<<<<< HEAD
+
   const chartCanvas = document.getElementById('metric-chart');
   const chartCtx = chartCanvas ? chartCanvas.getContext('2d') : null;
 
   const effHistory = [];
   const complHistory = [];
   const MAX_HISTORY = 100;
-=======
+
   const memoryEl = document.getElementById('memory');
 
   const LANGUAGE_PREFIX = 'Kolibri запомнил:';
   const LANGUAGE_DEFAULT_MESSAGE = 'Колибри пока молчит...';
->>>>>>> 615773ae
+
 
   const sendBtn = document.getElementById('send');
   let isSending = false;
