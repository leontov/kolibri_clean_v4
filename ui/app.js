--- conflicted
+++ resolved
@@ -38,10 +38,10 @@
   const msgEl = document.getElementById('msg');
   const effEl = document.getElementById('eff');
   const complEl = document.getElementById('compl');
-<<<<<<< HEAD
+
   const outEl = document.getElementById('out');
   const answerEl = document.getElementById('answer');
-=======
+
   const outEl = document.ge
   const chartCanvas = document.getElementById('metric-chart');
   const chartCtx = chartCanvas ? chartCanvas.getContext('2d') : null;
@@ -59,7 +59,7 @@
   const LANGUAGE_PREFIX = 'Kolibri запомнил:';
   const LANGUAGE_DEFAULT_MESSAGE = 'Колибри пока молчит...';
 
->>>>>>> f7d9fe44
+
 
   const sendBtn = document.getElementById('send');
   let isSending = false;
@@ -105,31 +105,31 @@
     msgEl.value = '';
     refreshHud();
     refreshTail();
-<<<<<<< HEAD
+
     refreshAnswer();
-=======
+
 
     refreshInsights();
 
     refreshLanguageSummary();
 
 
->>>>>>> f7d9fe44
+
   });
 
   document.getElementById('tick').addEventListener('click', () => {
     wasm.kol_tick();
     refreshHud();
     refreshTail();
-<<<<<<< HEAD
+
     refreshAnswer();
-=======
+
 
     refreshInsights();
 
     refreshLanguageSummary();
 
->>>>>>> f7d9fe44
+
   });
 
   function refreshHud() {
