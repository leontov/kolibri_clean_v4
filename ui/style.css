:root {
  font-family: 'Inter', system-ui, sans-serif;
  background: #0d1117;
  color: #e6edf3;
}

body {
  margin: 0;
  padding: 0;
}

main {
  display: flex;
  flex-wrap: wrap;
  gap: 1rem;
  padding: 1rem;
}

.panel {
  background: rgba(255, 255, 255, 0.05);
  border-radius: 12px;
  padding: 1rem;
  flex: 1 1 320px;
  box-shadow: 0 10px 30px rgba(0, 0, 0, 0.4);
}

textarea {
  width: 100%;
  min-height: 140px;
  resize: vertical;
  background: rgba(255, 255, 255, 0.08);
  border: 1px solid rgba(255, 255, 255, 0.1);
  border-radius: 8px;
  padding: 0.75rem;
  color: #e6edf3;
}

.controls {
  display: flex;
  gap: 0.5rem;
  margin-top: 0.5rem;
}

button {
  flex: 1;
  padding: 0.75rem 1rem;
  border-radius: 8px;
  border: none;
  font-weight: 600;
  cursor: pointer;
  background: linear-gradient(135deg, #3b82f6, #22d3ee);
  color: #0d1117;
  transition: transform 0.2s ease;
}

button:hover {
  transform: translateY(-1px);
}

.metric {
  margin-bottom: 0.4rem;
}

.chain {
  display: flex;
  flex-direction: column;
  gap: 0.75rem;
  max-height: 360px;
  overflow-y: auto;
  padding-right: 0.25rem;
}

.chain-card,
.chain-message {
  background: rgba(0, 0, 0, 0.35);
  border-radius: 10px;
  padding: 0.85rem;
  border: 1px solid rgba(255, 255, 255, 0.08);
  box-shadow: inset 0 0 0 1px rgba(255, 255, 255, 0.03);
}

.chain-message {
  text-align: center;
  font-size: 0.9rem;
  opacity: 0.8;
}

.chain-message.error {
  color: #fda4af;
  border-color: rgba(248, 113, 113, 0.4);
}

.chain-card header {
  display: flex;
  justify-content: space-between;
  align-items: baseline;
  gap: 0.5rem;
  margin-bottom: 0.5rem;
}

.chain-badge {
  background: rgba(59, 130, 246, 0.15);
  color: #93c5fd;
  padding: 0.25rem 0.55rem;
  border-radius: 999px;
  font-size: 0.75rem;
  letter-spacing: 0.02em;
  text-transform: uppercase;
}

.chain-badge.digit {
  background: rgba(34, 211, 238, 0.18);
  color: #67e8f9;
}

.chain-body {
  display: grid;
  grid-template-columns: repeat(auto-fit, minmax(120px, 1fr));
  gap: 0.4rem 1rem;
  font-size: 0.85rem;
}

<<<<<<< HEAD
.chain-field {
  display: flex;
  flex-direction: column;
  gap: 0.15rem;
}

.chain-label {
  font-size: 0.7rem;
  text-transform: uppercase;
  letter-spacing: 0.08em;
  color: rgba(230, 237, 243, 0.6);
}

.chain-value {
  font-family: 'JetBrains Mono', 'Fira Code', monospace;
  word-break: break-all;
}

.chain-value.metric {
  font-size: 1rem;
  font-weight: 600;
}

.chain-footer {
  margin-top: 0.6rem;
  font-size: 0.75rem;
  display: flex;
  flex-direction: column;
  gap: 0.25rem;
  opacity: 0.8;
  word-break: break-all;
=======
.metric {
  margin-bottom: 0.4rem;
}

.memory-output {
  min-height: 3rem;
  background: rgba(0, 0, 0, 0.35);
  border-radius: 8px;
  padding: 0.75rem;
  font-size: 0.9rem;
  white-space: pre-wrap;
>>>>>>> a5bbe8a2
}<|MERGE_RESOLUTION|>--- conflicted
+++ resolved
@@ -120,7 +120,6 @@
   font-size: 0.85rem;
 }
 
-<<<<<<< HEAD
 .chain-field {
   display: flex;
   flex-direction: column;
@@ -152,9 +151,6 @@
   gap: 0.25rem;
   opacity: 0.8;
   word-break: break-all;
-=======
-.metric {
-  margin-bottom: 0.4rem;
 }
 
 .memory-output {
@@ -164,5 +160,4 @@
   padding: 0.75rem;
   font-size: 0.9rem;
   white-space: pre-wrap;
->>>>>>> a5bbe8a2
 }