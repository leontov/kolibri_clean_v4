--- conflicted
+++ resolved
@@ -57,7 +57,7 @@
   transform: translateY(-1px);
 }
 
-<<<<<<< HEAD
+
 .metric {
   margin-bottom: 0.4rem;
 }
@@ -73,7 +73,7 @@
 
 .chain-card,
 .chain-message {
-=======
+
 button:disabled {
   cursor: not-allowed;
   opacity: 0.6;
@@ -87,7 +87,7 @@
 pre {
   max-height: 320px;
   overflow: auto;
->>>>>>> 87e0ebad
+
   background: rgba(0, 0, 0, 0.35);
   border-radius: 10px;
   padding: 0.85rem;
