:root {
  font-family: 'Inter', system-ui, sans-serif;
  background: #0d1117;
  color: #e6edf3;
}

body {
  margin: 0;
  padding: 0;
}

main {
  display: flex;
  flex-wrap: wrap;
  gap: 1rem;
  padding: 1rem;
}

.panel {
  background: rgba(255, 255, 255, 0.05);
  border-radius: 12px;
  padding: 1rem;
  flex: 1 1 320px;
  box-shadow: 0 10px 30px rgba(0, 0, 0, 0.4);
}

textarea {
  width: 100%;
  min-height: 140px;
  resize: vertical;
  background: rgba(255, 255, 255, 0.08);
  border: 1px solid rgba(255, 255, 255, 0.1);
  border-radius: 8px;
  padding: 0.75rem;
  color: #e6edf3;
}

.controls {
  display: flex;
  gap: 0.5rem;
  margin-top: 0.5rem;
}

button {
  flex: 1;
  padding: 0.75rem 1rem;
  border-radius: 8px;
  border: none;
  font-weight: 600;
  cursor: pointer;
  background: linear-gradient(135deg, #3b82f6, #22d3ee);
  color: #0d1117;
  transition: transform 0.2s ease;
}

button:hover {
  transform: translateY(-1px);
}


.metric {
  margin-bottom: 0.4rem;
}

.chain {
  display: flex;
  flex-direction: column;
  gap: 0.75rem;
  max-height: 360px;
  overflow-y: auto;
  padding-right: 0.25rem;
}

.chain-card,
.chain-message {

button:disabled {
  cursor: not-allowed;
  opacity: 0.6;
  transform: none;
}

button:disabled:hover {
  transform: none;
}

pre {
  max-height: 320px;
  overflow: auto;

  background: rgba(0, 0, 0, 0.35);
  border-radius: 10px;
  padding: 0.85rem;
  border: 1px solid rgba(255, 255, 255, 0.08);
  box-shadow: inset 0 0 0 1px rgba(255, 255, 255, 0.03);
}

.chain-message {
  text-align: center;
  font-size: 0.9rem;
  opacity: 0.8;
}

.chain-message.error {
  color: #fda4af;
  border-color: rgba(248, 113, 113, 0.4);
}

.chain-card header {
  display: flex;
  justify-content: space-between;
  align-items: baseline;
  gap: 0.5rem;
  margin-bottom: 0.5rem;
}

.chain-badge {
  background: rgba(59, 130, 246, 0.15);
  color: #93c5fd;
  padding: 0.25rem 0.55rem;
  border-radius: 999px;
  font-size: 0.75rem;
  letter-spacing: 0.02em;
  text-transform: uppercase;
}

.chain-badge.digit {
  background: rgba(34, 211, 238, 0.18);
  color: #67e8f9;
}

.chain-body {
  display: grid;
  grid-template-columns: repeat(auto-fit, minmax(120px, 1fr));
  gap: 0.4rem 1rem;
  font-size: 0.85rem;
}

<<<<<<< HEAD
.metric {
  margin-bottom: 0.4rem;
}

.text-block {
  background: rgba(0, 0, 0, 0.35);
  padding: 0.75rem;
  border-radius: 8px;
  font-size: 0.9rem;
  line-height: 1.4;
  white-space: pre-wrap;
  margin-bottom: 0.75rem;
  min-height: 3rem;
}

.panel.status h2:not(:first-child) {
  margin-top: 1rem;
=======
.chain-field {
  display: flex;
  flex-direction: column;
  gap: 0.15rem;
}

.chain-label {
  font-size: 0.7rem;
  text-transform: uppercase;
  letter-spacing: 0.08em;
  color: rgba(230, 237, 243, 0.6);
}

.chain-value {
  font-family: 'JetBrains Mono', 'Fira Code', monospace;
  word-break: break-all;
}

.chain-value.metric {
  font-size: 1rem;
  font-weight: 600;
}

.chain-footer {
  margin-top: 0.6rem;
  font-size: 0.75rem;
  display: flex;
  flex-direction: column;
  gap: 0.25rem;
  opacity: 0.8;
  word-break: break-all;
}

.memory-output {
  min-height: 3rem;
  background: rgba(0, 0, 0, 0.35);
  border-radius: 8px;
  padding: 0.75rem;
  font-size: 0.9rem;
  white-space: pre-wrap;
>>>>>>> 615773ae
}<|MERGE_RESOLUTION|>--- conflicted
+++ resolved
@@ -136,25 +136,6 @@
   font-size: 0.85rem;
 }
 
-<<<<<<< HEAD
-.metric {
-  margin-bottom: 0.4rem;
-}
-
-.text-block {
-  background: rgba(0, 0, 0, 0.35);
-  padding: 0.75rem;
-  border-radius: 8px;
-  font-size: 0.9rem;
-  line-height: 1.4;
-  white-space: pre-wrap;
-  margin-bottom: 0.75rem;
-  min-height: 3rem;
-}
-
-.panel.status h2:not(:first-child) {
-  margin-top: 1rem;
-=======
 .chain-field {
   display: flex;
   flex-direction: column;
@@ -195,5 +176,19 @@
   padding: 0.75rem;
   font-size: 0.9rem;
   white-space: pre-wrap;
->>>>>>> 615773ae
+}
+
+.text-block {
+  background: rgba(0, 0, 0, 0.35);
+  padding: 0.75rem;
+  border-radius: 8px;
+  font-size: 0.9rem;
+  line-height: 1.4;
+  white-space: pre-wrap;
+  margin-bottom: 0.75rem;
+  min-height: 3rem;
+}
+
+.panel.status h2:not(:first-child) {
+  margin-top: 1rem;
 }