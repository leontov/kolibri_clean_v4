<!DOCTYPE html>
<html lang="en">
  <head>
    <meta charset="UTF-8" />
    <meta name="viewport" content="width=device-width, initial-scale=1.0" />
    <link rel="manifest" href="./pwa/manifest.json" />
    <link rel="stylesheet" href="./style.css" />
    <title>Kolibri AI</title>
  </head>
  <body>
    <main>
      <section class="panel chat">
        <h1>Kolibri ИИ</h1>
        <textarea id="msg" placeholder="Введите сообщение..."></textarea>
        <div class="controls">
          <button id="send">Отправить</button>
          <button id="tick">Tick</button>
        </div>
      </section>
      <section class="panel status">
        <h2>Метрики</h2>
        <div class="metric">eff: <span id="eff">0.0000</span></div>
        <div class="metric">compl: <span id="compl">0.00</span></div>

<<<<<<< HEAD
        <div class="metric-chart">
          <canvas id="metric-chart" width="320" height="160"></canvas>
        </div>
=======
        <h2>Поток</h2>
        <div class="text-block" id="story"></div>
        <h2>Память</h2>
        <div class="text-block" id="memory"></div>
>>>>>>> db5afe23

        <h2>Kolibri запомнил</h2>
        <div id="memory" class="memory-output"></div>

        <h2>Цепочка</h2>
        <div id="out" class="chain"></div>
      </section>
    </main>
    <script src="./app.js" type="module"></script>
  </body>
</html><|MERGE_RESOLUTION|>--- conflicted
+++ resolved
@@ -22,16 +22,16 @@
         <div class="metric">eff: <span id="eff">0.0000</span></div>
         <div class="metric">compl: <span id="compl">0.00</span></div>
 
-<<<<<<< HEAD
+
         <div class="metric-chart">
           <canvas id="metric-chart" width="320" height="160"></canvas>
         </div>
-=======
+
         <h2>Поток</h2>
         <div class="text-block" id="story"></div>
         <h2>Память</h2>
         <div class="text-block" id="memory"></div>
->>>>>>> db5afe23
+
 
         <h2>Kolibri запомнил</h2>
         <div id="memory" class="memory-output"></div>
