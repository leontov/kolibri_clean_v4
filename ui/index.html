--- conflicted
+++ resolved
@@ -21,14 +21,14 @@
         <h2>Метрики</h2>
         <div class="metric">eff: <span id="eff">0.0000</span></div>
         <div class="metric">compl: <span id="compl">0.00</span></div>
-<<<<<<< HEAD
+
         <div class="metric-chart">
           <canvas id="metric-chart" width="320" height="160"></canvas>
         </div>
-=======
+
         <h2>Kolibri запомнил</h2>
         <div id="memory" class="memory-output"></div>
->>>>>>> 615773ae
+
         <h2>Цепочка</h2>
         <div id="out" class="chain"></div>
       </section>
