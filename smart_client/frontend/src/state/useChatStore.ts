--- conflicted
+++ resolved
@@ -49,12 +49,12 @@
   return Math.random().toString(36).slice(2);
 };
 
-<<<<<<< HEAD
+
 const KNOWN_APP_ROUTES = new Set(["chat", "ledger", "settings"]);
 
 let resolvedApiBase: string | null = null;
 let resolvingApiBase: Promise<string> | null = null;
-=======
+
 const API_BASE = resolveApiBase();
 
 const KNOWN_APP_ROUTES = new Set(["chat", "ledger", "settings"]);
@@ -101,7 +101,6 @@
 
   return inferBaseFromLocation();
 }
->>>>>>> b9b4ff17
 
 function normalizeBase(value: string): string {
   const trimmed = value.trim().replace(/\/+$/, "");
@@ -114,7 +113,7 @@
   return trimmed.startsWith("/") ? trimmed : `/${trimmed}`;
 }
 
-<<<<<<< HEAD
+
 async function ensureApiBase(): Promise<string> {
   if (resolvedApiBase !== null) {
     return resolvedApiBase;
@@ -126,8 +125,7 @@
   return resolvedApiBase;
 }
 
-=======
->>>>>>> b9b4ff17
+
 function inferBaseFromLocation(): string {
   if (typeof window === "undefined") {
     return "";
@@ -153,7 +151,7 @@
   }
 
   return `/${segments.join("/")}`;
-<<<<<<< HEAD
+
 }
 
 async function resolveApiBase(): Promise<string> {
@@ -206,7 +204,7 @@
   addCandidate("");
 
   return candidates;
-=======
+
 
   const { pathname } = window.location;
   const segments = pathname.split("/");
@@ -229,7 +227,7 @@
 function trimTrailingSlash(value: string): string {
   return value.replace(/\/+$/, "");
 
->>>>>>> b9b4ff17
+
 }
 
 export const useChatStore = create<ChatState>()(
