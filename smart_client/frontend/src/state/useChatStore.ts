--- conflicted
+++ resolved
@@ -58,7 +58,7 @@
   return Math.random().toString(36).slice(2);
 };
 
-<<<<<<< HEAD
+
 const KNOWN_APP_ROUTES = new Set(["chat", "ledger", "settings"]);
 
 let resolvedApiBase: string | null = null;
@@ -77,7 +77,7 @@
 
 function normalizePath(value: string): string {
   const trimmed = value.trim().replace(/\/+$/, "");
-=======
+
 function trimTrailingSlash(value: string): string {
   return value.replace(/\/+$/, "");
 }
@@ -87,12 +87,12 @@
     return "";
   }
   const trimmed = value.trim();
->>>>>>> 8dbdc643
+
   if (!trimmed) {
     return "";
   }
   if (/^(?:[a-z]+:)?\/\//i.test(trimmed)) {
-<<<<<<< HEAD
+
     return trimmed;
   }
   return trimmed.startsWith("/") ? trimmed : `/${trimmed}`;
@@ -122,46 +122,43 @@
   }
   resolvedApiBase = await resolvingApiBase;
   return resolvedApiBase;
-=======
+
     return trimTrailingSlash(trimmed);
   }
   if (trimmed.startsWith("/")) {
     return trimTrailingSlash(trimmed);
   }
   return `/${trimTrailingSlash(trimmed)}`;
->>>>>>> 8dbdc643
+
 }
 
 function inferBaseFromLocation(): string {
   if (typeof window === "undefined") {
     return "";
   }
-<<<<<<< HEAD
+
 
   const trimmedPath = window.location.pathname.replace(/\/+$/, "");
   if (!trimmedPath || trimmedPath === "/") {
     return "";
   }
 
-=======
+
   const trimmedPath = trimTrailingSlash(window.location.pathname);
   if (!trimmedPath || trimmedPath === "/") {
     return "";
   }
->>>>>>> 8dbdc643
+
   const segments = trimmedPath.split("/").filter(Boolean);
   if (segments.length === 0) {
     return "";
   }
-<<<<<<< HEAD
-
-=======
->>>>>>> 8dbdc643
+
   const lastSegment = segments[segments.length - 1];
   if (lastSegment.includes(".") || KNOWN_APP_ROUTES.has(lastSegment)) {
     segments.pop();
   }
-<<<<<<< HEAD
+
 
   if (segments.length === 0) {
     return "";
@@ -221,7 +218,7 @@
   };
 
   addBase(normalizeBase(import.meta.env.VITE_API_BASE ?? ""));
-=======
+
   if (segments.length === 0) {
     return "";
   }
@@ -242,27 +239,27 @@
   };
 
   addCandidate(import.meta.env.VITE_API_BASE ?? "");
->>>>>>> 8dbdc643
+
 
   if (typeof window !== "undefined") {
     const globalWithApiBase = window as Window & {
       __KOLIBRI_API_BASE__?: string;
       __kolibriApiBase?: string;
     };
-<<<<<<< HEAD
+
     addBase(
       normalizeBase(
         globalWithApiBase.__KOLIBRI_API_BASE__ ?? globalWithApiBase.__kolibriApiBase ?? ""
       )
     );
-=======
+
     addCandidate(globalWithApiBase.__KOLIBRI_API_BASE__ ?? globalWithApiBase.__kolibriApiBase ?? "");
->>>>>>> 8dbdc643
+
 
     const meta = document
       .querySelector('meta[name="kolibri-api-base"]')
       ?.getAttribute("content");
-<<<<<<< HEAD
+
     addBase(normalizeBase(meta ?? ""));
 
     addBase(normalizeBase(import.meta.env.BASE_URL ?? ""));
@@ -309,7 +306,7 @@
   addPath("");
 
   return apiPaths;
-=======
+
     addCandidate(meta ?? "");
 
     addCandidate(import.meta.env.BASE_URL ?? "");
@@ -365,7 +362,7 @@
     return data.result;
   }
   return data;
->>>>>>> 8dbdc643
+
 }
 
 export const useChatStore = create<ChatState>()(
@@ -397,12 +394,12 @@
         void ensureApiBase()
           .then(apiBase => {
             const chatStream = new EventSource(
-<<<<<<< HEAD
+
               `${apiBase}/chat/stream?session_id=${sessionId}`
             );
             chatStream.onmessage = () => {};
             let currentAssistantId: string | null = null;
-=======
+
               `${apiBase}/api/v1/chat/stream?session_id=${sessionId}`,
             );
             let currentAssistantId: string | null = null;
@@ -417,7 +414,7 @@
               set({ connected: false, chatStream: null, chainStream: null });
             };
 
->>>>>>> 8dbdc643
+
             chatStream.addEventListener("token", event => {
               const data = JSON.parse((event as MessageEvent).data) as { content: string };
               set(state => {
@@ -428,52 +425,52 @@
                     id: currentAssistantId,
                     role: "assistant",
                     content: "",
-<<<<<<< HEAD
+
                     pending: true
-=======
+
                     pending: true,
->>>>>>> 8dbdc643
+
                   });
                 }
                 const idx = messages.findIndex(msg => msg.id === currentAssistantId);
                 if (idx >= 0) {
                   messages[idx] = {
                     ...messages[idx],
-<<<<<<< HEAD
+
                     content: `${messages[idx].content}${data.content}`
-=======
+
                     content: `${messages[idx].content}${data.content}`,
->>>>>>> 8dbdc643
+
                   };
                 }
                 return { messages };
               });
             });
-<<<<<<< HEAD
+
             chatStream.addEventListener("tool_call", event => {
               const data = JSON.parse((event as MessageEvent).data);
-=======
+
 
             chatStream.addEventListener("tool_call", event => {
               const raw = JSON.parse((event as MessageEvent).data) as Record<string, unknown> & {
                 name?: string;
               };
               const payload = selectToolPayload(raw);
->>>>>>> 8dbdc643
+
               set(state => ({
                 messages: [
                   ...state.messages,
                   {
                     id: randomId(),
                     role: "tool",
-<<<<<<< HEAD
+
                     content: JSON.stringify(data, null, 2),
                     toolName: data.name
                   }
                 ]
               }));
             });
-=======
+
                     content: typeof payload === "string" ? payload : JSON.stringify(payload, null, 2),
                     toolName: typeof raw.name === "string" ? raw.name : undefined,
                     toolPayload: payload,
@@ -482,7 +479,7 @@
               }));
             });
 
->>>>>>> 8dbdc643
+
             chatStream.addEventListener("final", event => {
               const data = JSON.parse((event as MessageEvent).data) as { content: string };
               set(state => {
@@ -494,11 +491,11 @@
                       ...messages[idx],
                       content: data.content,
                       pending: false,
-<<<<<<< HEAD
+
                       sources: extractSources(data.content)
-=======
+
                       sources: extractSources(data.content),
->>>>>>> 8dbdc643
+
                     };
                   }
                 } else {
@@ -507,11 +504,11 @@
                     role: "assistant",
                     content: data.content,
                     pending: false,
-<<<<<<< HEAD
+
                     sources: extractSources(data.content)
-=======
+
                     sources: extractSources(data.content),
->>>>>>> 8dbdc643
+
                   });
                 }
                 currentAssistantId = null;
@@ -519,11 +516,10 @@
               });
             });
 
-<<<<<<< HEAD
             const chainStream = new EventSource(`${apiBase}/chain/stream`);
-=======
+
             const chainStream = new EventSource(`${apiBase}/api/v1/chain/stream`);
->>>>>>> 8dbdc643
+
             chainStream.addEventListener("block", event => {
               const data = JSON.parse((event as MessageEvent).data);
               set(state => ({
@@ -531,7 +527,7 @@
                   {
                     id: data.id,
                     timestamp: data.timestamp,
-<<<<<<< HEAD
+
                     payload: data.payload
                   },
                   ...state.chain
@@ -540,7 +536,7 @@
             });
 
             set({ connected: true, chatStream, chainStream });
-=======
+
                     payload: data.payload,
                   },
                   ...state.chain,
@@ -554,7 +550,7 @@
             };
 
             set({ chatStream, chainStream });
->>>>>>> 8dbdc643
+
           })
           .catch(error => {
             console.error("Kolibri chat stream connection failed", error);
@@ -572,11 +568,11 @@
         set(state => ({ messages: [...state.messages, message] }));
         try {
           const apiBase = await ensureApiBase();
-<<<<<<< HEAD
+
           await fetch(`${apiBase}/chat`, {
-=======
+
           await fetch(`${apiBase}/api/v1/chat`, {
->>>>>>> 8dbdc643
+
             method: "POST",
             headers: { "Content-Type": "application/json" },
             body: JSON.stringify({ session_id: sessionId, message: content }),
