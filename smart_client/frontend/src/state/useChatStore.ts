import { create } from "zustand";
import { persist } from "zustand/middleware";

export type Role = "user" | "assistant" | "tool";

export interface SourceItem {
  source: string;
  text?: string;
  score?: number;
}

export interface ChatMessage {
  id: string;
  role: Role;
  content: string;
  pending?: boolean;
  sources?: SourceItem[];
  toolName?: string;
  toolPayload?: unknown;
}

export interface ChainBlock {
  id: string;
  timestamp: string;
  payload: Record<string, unknown>;
}

interface ChatState {
  sessionId: string;
  messages: ChatMessage[];
  chain: ChainBlock[];
  activeView: "chat" | "ledger" | "settings";
  connected: boolean;
  chatStream: EventSource | null;
  chainStream: EventSource | null;
  preferences: {
    ttsRate: number;
  };
  connect: () => void;
  sendMessage: (content: string) => Promise<void>;
  setView: (view: ChatState["activeView"]) => void;
  pushChainBlock: (block: ChainBlock) => void;
  setPreference: <K extends keyof ChatState["preferences"]>(
    key: K,
    value: ChatState["preferences"][K],
  ) => void;
}

const KNOWN_APP_ROUTES = new Set(["chat", "ledger", "settings"]);

let resolvedApiBase: string | null = null;
let resolvingApiBase: Promise<string> | null = null;

const randomId = () => {
  if (typeof crypto !== "undefined" && "randomUUID" in crypto) {
    return crypto.randomUUID();
  }
  return Math.random().toString(36).slice(2);
};

function trimTrailingSlash(value: string): string {
  return value.replace(/\/+$/, "");
}

function normalizeCandidate(value: string | null | undefined): string {
  if (!value) {
    return "";
<<<<<<< HEAD
  }
  const trimmed = value.trim();
=======
  }
  const trimmed = value.trim();
  if (!trimmed) {
    return "";
  }
  if (/^(?:[a-z]+:)?\/\//i.test(trimmed)) {
    return trimTrailingSlash(trimmed);
  }
  if (trimmed.startsWith("/")) {
    return trimTrailingSlash(trimmed);
  }
  return `/${trimTrailingSlash(trimmed)}`;
}

function normalizeBase(value: string): string {
  const trimmed = trimTrailingSlash(value.trim());
>>>>>>> 3c91fb80
  if (!trimmed) {
    return "";
  }
  if (/^(?:[a-z]+:)?\/\//i.test(trimmed)) {
<<<<<<< HEAD
    return trimTrailingSlash(trimmed);
  }
  if (trimmed.startsWith("/")) {
    return trimTrailingSlash(trimmed);
=======
    return trimmed;
>>>>>>> 3c91fb80
  }
  return trimmed.startsWith("/") ? trimmed : `/${trimmed}`;
}

<<<<<<< HEAD
=======
function normalizePath(value: string): string {
  const trimmed = trimTrailingSlash(value.trim());
  if (!trimmed) {
    return "";
  }
  return trimmed.startsWith("/") ? trimmed : `/${trimmed}`;
}

function joinBaseAndPath(base: string, path: string): string {
  if (!base) {
    return path;
  }
  if (!path) {
    return base;
  }
  if (/^(?:[a-z]+:)?\/\//i.test(path)) {
    return path;
  }
  const sanitizedBase = base.replace(/\/+$/, "");
  const sanitizedPath = path.replace(/^\/+/, "");
  return `${sanitizedBase}/${sanitizedPath}`;
}

async function ensureApiBase(): Promise<string> {
  if (resolvedApiBase !== null) {
    return resolvedApiBase;
  }
  if (!resolvingApiBase) {
    resolvingApiBase = resolveApiBase();
  }
  resolvedApiBase = await resolvingApiBase;
  return resolvedApiBase;
}

>>>>>>> 3c91fb80
function inferBaseFromLocation(): string {
  if (typeof window === "undefined") {
    return "";
  }
  const trimmedPath = trimTrailingSlash(window.location.pathname);
  if (!trimmedPath || trimmedPath === "/") {
    return "";
  }
<<<<<<< HEAD
=======

>>>>>>> 3c91fb80
  const segments = trimmedPath.split("/").filter(Boolean);
  if (segments.length === 0) {
    return "";
  }
  const lastSegment = segments[segments.length - 1];
  if (lastSegment.includes(".") || KNOWN_APP_ROUTES.has(lastSegment)) {
    segments.pop();
  }
  if (segments.length === 0) {
    return "";
  }
  return `/${segments.join("/")}`;
}

<<<<<<< HEAD
=======
async function resolveApiBase(): Promise<string> {
  const candidates = resolveApiBaseCandidates();
  for (const base of candidates) {
    try {
      const response = await fetch(`${base}/status`, { method: "GET" });
      if (response.ok) {
        return base;
      }
    } catch (error) {
      console.warn(`Kolibri API base candidate failed: ${base}`, error);
    }
  }
  return candidates[candidates.length - 1] ?? "";
}

>>>>>>> 3c91fb80
function resolveApiBaseCandidates(): string[] {
  const candidates: string[] = [];
  const addCandidate = (value: string) => {
    const normalized = normalizeCandidate(value);
    if (normalized === "" && candidates.includes("")) {
      return;
    }
    if (normalized && candidates.includes(normalized)) {
      return;
    }
    candidates.push(normalized);
  };

  addCandidate(import.meta.env.VITE_API_BASE ?? "");

<<<<<<< HEAD
=======
  const rawBaseCandidates = resolveRawBaseCandidates();
  const apiPathCandidates = resolveApiPathCandidates();

  for (const rawBase of rawBaseCandidates) {
    addCandidate(rawBase);
    for (const apiPath of apiPathCandidates) {
      addCandidate(joinBaseAndPath(rawBase, apiPath));
    }
  }

  addCandidate("");

  return candidates;
}

function resolveRawBaseCandidates(): string[] {
  const rawBases: string[] = [];

  const addBase = (value: string) => {
    if (!value || rawBases.includes(value)) {
      return;
    }
    rawBases.push(value);
  };

  addBase(normalizeBase(import.meta.env.VITE_API_BASE ?? ""));

>>>>>>> 3c91fb80
  if (typeof window !== "undefined") {
    const globalWithApiBase = window as Window & {
      __KOLIBRI_API_BASE__?: string;
      __kolibriApiBase?: string;
    };
<<<<<<< HEAD
    addCandidate(globalWithApiBase.__KOLIBRI_API_BASE__ ?? globalWithApiBase.__kolibriApiBase ?? "");
=======

    addBase(
      normalizeBase(
        globalWithApiBase.__KOLIBRI_API_BASE__ ?? globalWithApiBase.__kolibriApiBase ?? "",
      ),
    );
>>>>>>> 3c91fb80

    const meta = document
      .querySelector('meta[name="kolibri-api-base"]')
      ?.getAttribute("content");
<<<<<<< HEAD
    addCandidate(meta ?? "");

    addCandidate(import.meta.env.BASE_URL ?? "");
    addCandidate(inferBaseFromLocation());
  }

  addCandidate("");

  return candidates;
}

async function detectApiBase(): Promise<string> {
  const candidates = resolveApiBaseCandidates();
  for (const base of candidates) {
    try {
      const response = await fetch(`${base}/api/v1/status`, { method: "GET" });
      if (response.ok) {
        return base;
      }
    } catch (error) {
      console.warn(`Kolibri API base candidate failed: ${base}`, error);
    }
  }
  return candidates[candidates.length - 1] ?? "";
}

async function ensureApiBase(): Promise<string> {
  if (resolvedApiBase !== null) {
    return resolvedApiBase;
  }
  if (!resolvingApiBase) {
    resolvingApiBase = detectApiBase().then(base => {
      resolvedApiBase = base;
      return base;
    });
  }
  return resolvingApiBase;
=======

    addBase(normalizeBase(meta ?? ""));
    addBase(normalizeBase(import.meta.env.BASE_URL ?? ""));
    addBase(inferBaseFromLocation());
  }

  addBase("");

  return rawBases;
}

function resolveApiPathCandidates(): string[] {
  const apiPaths: string[] = [];

  const addPath = (value: string) => {
    if (apiPaths.includes(value)) {
      return;
    }
    apiPaths.push(value);
  };

  addPath(normalizePath(import.meta.env.VITE_API_PREFIX ?? ""));

  if (typeof window !== "undefined") {
    const globalWithPrefix = window as Window & {
      __KOLIBRI_API_PREFIX__?: string;
      __kolibriApiPrefix?: string;
    };
    addPath(
      normalizePath(
        globalWithPrefix.__KOLIBRI_API_PREFIX__ ?? globalWithPrefix.__kolibriApiPrefix ?? "",
      ),
    );

    const meta = document
      .querySelector('meta[name="kolibri-api-prefix"]')
      ?.getAttribute("content");
    addPath(normalizePath(meta ?? ""));
  }

  addPath("/api/v1");
  addPath("/v1");
  addPath("/api");
  addPath("");

  return apiPaths;
>>>>>>> 3c91fb80
}

function extractSources(content: string): SourceItem[] | undefined {
  const index = content.indexOf("Источники:");
  if (index === -1) return undefined;
  const tail = content.slice(index + "Источники:".length).trim();
  if (!tail) return undefined;
  return tail.split("\n").map(line => ({ source: line.replace(/^•\s*/, "").trim() }));
}

function selectToolPayload(data: Record<string, unknown>): unknown {
  if ("payload" in data) {
    return data.payload;
  }
  if ("result" in data) {
    return data.result;
<<<<<<< HEAD
=======
  }
  if ("parameters" in data) {
    return data.parameters;
>>>>>>> 3c91fb80
  }
  return data;
}

export const useChatStore = create<ChatState>()(
  persist(
    (set, get) => ({
      sessionId: randomId(),
      messages: [],
      chain: [],
      activeView: "chat",
      connected: false,
      chatStream: null,
      chainStream: null,
      preferences: {
        ttsRate: 1,
      },
      connect: () => {
        const {
          sessionId,
          connected,
          chatStream: existingChatStream,
          chainStream: existingChainStream,
        } = get();

        if (
          connected &&
          existingChatStream &&
          existingChatStream.readyState !== EventSource.CLOSED
        ) {
          return;
        }

        existingChatStream?.close();
        existingChainStream?.close();

        void ensureApiBase()
          .then(apiBase => {
            const chatStream = new EventSource(
<<<<<<< HEAD
              `${apiBase}/api/v1/chat/stream?session_id=${sessionId}`,
=======
              `${apiBase}/chat/stream?session_id=${sessionId}`,
>>>>>>> 3c91fb80
            );
            let currentAssistantId: string | null = null;

            chatStream.onopen = () => {
              set({ connected: true });
            };

            chatStream.onerror = event => {
              console.error("Kolibri chat stream error", event);
              chatStream.close();
              set({ connected: false, chatStream: null, chainStream: null });
            };

            chatStream.addEventListener("token", event => {
              const data = JSON.parse((event as MessageEvent).data) as { content: string };
              set(state => {
                const messages = [...state.messages];
                if (!currentAssistantId) {
                  currentAssistantId = randomId();
                  messages.push({
                    id: currentAssistantId,
                    role: "assistant",
                    content: "",
                    pending: true,
                  });
                }
<<<<<<< HEAD
                const idx = messages.findIndex(msg => msg.id === currentAssistantId);
                if (idx >= 0) {
                  messages[idx] = {
                    ...messages[idx],
                    content: `${messages[idx].content}${data.content}`,
=======

                const index = messages.findIndex(message => message.id === currentAssistantId);
                if (index >= 0) {
                  const current = messages[index];
                  messages[index] = {
                    ...current,
                    content: `${current.content}${data.content}`,
>>>>>>> 3c91fb80
                  };
                }

                return { messages };
              });
            });

            chatStream.addEventListener("tool_call", event => {
              const raw = JSON.parse((event as MessageEvent).data) as Record<string, unknown> & {
                name?: string;
              };
              const payload = selectToolPayload(raw);
              set(state => ({
                messages: [
                  ...state.messages,
                  {
                    id: randomId(),
                    role: "tool",
<<<<<<< HEAD
                    content: typeof payload === "string" ? payload : JSON.stringify(payload, null, 2),
=======
                    content:
                      typeof payload === "string"
                        ? payload
                        : JSON.stringify(payload, null, 2),
                    pending: false,
>>>>>>> 3c91fb80
                    toolName: typeof raw.name === "string" ? raw.name : undefined,
                    toolPayload: payload,
                  },
                ],
              }));
            });

            chatStream.addEventListener("final", event => {
              const data = JSON.parse((event as MessageEvent).data) as { content: string };
              set(state => {
                const messages = [...state.messages];
                if (currentAssistantId) {
                  const index = messages.findIndex(message => message.id === currentAssistantId);
                  if (index >= 0) {
                    messages[index] = {
                      ...messages[index],
                      content: data.content,
                      pending: false,
                      sources: extractSources(data.content),
                    };
                  }
                } else {
                  messages.push({
                    id: randomId(),
                    role: "assistant",
                    content: data.content,
                    pending: false,
                    sources: extractSources(data.content),
                  });
                }
                currentAssistantId = null;
                return { messages };
              });
            });

<<<<<<< HEAD
            const chainStream = new EventSource(`${apiBase}/api/v1/chain/stream`);
=======
            const chainStream = new EventSource(`${apiBase}/chain/stream`);

>>>>>>> 3c91fb80
            chainStream.addEventListener("block", event => {
              const data = JSON.parse((event as MessageEvent).data) as ChainBlock;
              set(state => ({
                chain: [
                  {
                    id: data.id,
                    timestamp: data.timestamp,
                    payload: data.payload,
                  },
                  ...state.chain,
                ].slice(0, 50),
              }));
            });

            chainStream.onerror = event => {
              console.error("Kolibri chain stream error", event);
              chainStream.close();
            };

            set({ chatStream, chainStream });
          })
          .catch(error => {
            console.error("Kolibri chat stream connection failed", error);
            set({ connected: false, chatStream: null, chainStream: null });
          });
      },
      sendMessage: async content => {
        const { sessionId } = get();
        const message: ChatMessage = {
          id: randomId(),
          role: "user",
          content,
          pending: false,
        };
        set(state => ({ messages: [...state.messages, message] }));
        try {
          const apiBase = await ensureApiBase();
<<<<<<< HEAD
          await fetch(`${apiBase}/api/v1/chat`, {
=======
          await fetch(`${apiBase}/chat`, {
>>>>>>> 3c91fb80
            method: "POST",
            headers: { "Content-Type": "application/json" },
            body: JSON.stringify({ session_id: sessionId, message: content }),
          });
        } catch (error) {
          set(state => ({
            messages: state.messages.map(msg =>
              msg.id === message.id ? { ...msg, pending: true } : msg,
            ),
          }));
          console.error("Kolibri chat request failed", error);
        }
      },
      setView: view => set({ activeView: view }),
      pushChainBlock: block =>
        set(state => ({ chain: [block, ...state.chain].slice(0, 50) })),
      setPreference: (key, value) =>
        set(state => ({ preferences: { ...state.preferences, [key]: value } })),
    }),
    {
      name: "kolibri-chat-state",
      partialize: state => ({
        sessionId: state.sessionId,
        messages: state.messages,
        chain: state.chain,
        activeView: state.activeView,
        preferences: state.preferences,
      }),
    },
  ),
);<|MERGE_RESOLUTION|>--- conflicted
+++ resolved
@@ -65,10 +65,10 @@
 function normalizeCandidate(value: string | null | undefined): string {
   if (!value) {
     return "";
-<<<<<<< HEAD
+
   }
   const trimmed = value.trim();
-=======
+
   }
   const trimmed = value.trim();
   if (!trimmed) {
@@ -85,25 +85,24 @@
 
 function normalizeBase(value: string): string {
   const trimmed = trimTrailingSlash(value.trim());
->>>>>>> 3c91fb80
+
   if (!trimmed) {
     return "";
   }
   if (/^(?:[a-z]+:)?\/\//i.test(trimmed)) {
-<<<<<<< HEAD
+
     return trimTrailingSlash(trimmed);
   }
   if (trimmed.startsWith("/")) {
     return trimTrailingSlash(trimmed);
-=======
+
     return trimmed;
->>>>>>> 3c91fb80
+
   }
   return trimmed.startsWith("/") ? trimmed : `/${trimmed}`;
 }
 
-<<<<<<< HEAD
-=======
+
 function normalizePath(value: string): string {
   const trimmed = trimTrailingSlash(value.trim());
   if (!trimmed) {
@@ -138,7 +137,7 @@
   return resolvedApiBase;
 }
 
->>>>>>> 3c91fb80
+
 function inferBaseFromLocation(): string {
   if (typeof window === "undefined") {
     return "";
@@ -147,10 +146,7 @@
   if (!trimmedPath || trimmedPath === "/") {
     return "";
   }
-<<<<<<< HEAD
-=======
-
->>>>>>> 3c91fb80
+
   const segments = trimmedPath.split("/").filter(Boolean);
   if (segments.length === 0) {
     return "";
@@ -165,8 +161,7 @@
   return `/${segments.join("/")}`;
 }
 
-<<<<<<< HEAD
-=======
+
 async function resolveApiBase(): Promise<string> {
   const candidates = resolveApiBaseCandidates();
   for (const base of candidates) {
@@ -182,7 +177,7 @@
   return candidates[candidates.length - 1] ?? "";
 }
 
->>>>>>> 3c91fb80
+
 function resolveApiBaseCandidates(): string[] {
   const candidates: string[] = [];
   const addCandidate = (value: string) => {
@@ -198,8 +193,7 @@
 
   addCandidate(import.meta.env.VITE_API_BASE ?? "");
 
-<<<<<<< HEAD
-=======
+
   const rawBaseCandidates = resolveRawBaseCandidates();
   const apiPathCandidates = resolveApiPathCandidates();
 
@@ -227,27 +221,27 @@
 
   addBase(normalizeBase(import.meta.env.VITE_API_BASE ?? ""));
 
->>>>>>> 3c91fb80
+
   if (typeof window !== "undefined") {
     const globalWithApiBase = window as Window & {
       __KOLIBRI_API_BASE__?: string;
       __kolibriApiBase?: string;
     };
-<<<<<<< HEAD
+
     addCandidate(globalWithApiBase.__KOLIBRI_API_BASE__ ?? globalWithApiBase.__kolibriApiBase ?? "");
-=======
+
 
     addBase(
       normalizeBase(
         globalWithApiBase.__KOLIBRI_API_BASE__ ?? globalWithApiBase.__kolibriApiBase ?? "",
       ),
     );
->>>>>>> 3c91fb80
+
 
     const meta = document
       .querySelector('meta[name="kolibri-api-base"]')
       ?.getAttribute("content");
-<<<<<<< HEAD
+
     addCandidate(meta ?? "");
 
     addCandidate(import.meta.env.BASE_URL ?? "");
@@ -285,7 +279,6 @@
     });
   }
   return resolvingApiBase;
-=======
 
     addBase(normalizeBase(meta ?? ""));
     addBase(normalizeBase(import.meta.env.BASE_URL ?? ""));
@@ -332,7 +325,7 @@
   addPath("");
 
   return apiPaths;
->>>>>>> 3c91fb80
+
 }
 
 function extractSources(content: string): SourceItem[] | undefined {
@@ -349,12 +342,11 @@
   }
   if ("result" in data) {
     return data.result;
-<<<<<<< HEAD
-=======
+
   }
   if ("parameters" in data) {
     return data.parameters;
->>>>>>> 3c91fb80
+
   }
   return data;
 }
@@ -394,11 +386,11 @@
         void ensureApiBase()
           .then(apiBase => {
             const chatStream = new EventSource(
-<<<<<<< HEAD
+
               `${apiBase}/api/v1/chat/stream?session_id=${sessionId}`,
-=======
+
               `${apiBase}/chat/stream?session_id=${sessionId}`,
->>>>>>> 3c91fb80
+
             );
             let currentAssistantId: string | null = null;
 
@@ -425,13 +417,13 @@
                     pending: true,
                   });
                 }
-<<<<<<< HEAD
+
                 const idx = messages.findIndex(msg => msg.id === currentAssistantId);
                 if (idx >= 0) {
                   messages[idx] = {
                     ...messages[idx],
                     content: `${messages[idx].content}${data.content}`,
-=======
+
 
                 const index = messages.findIndex(message => message.id === currentAssistantId);
                 if (index >= 0) {
@@ -439,7 +431,7 @@
                   messages[index] = {
                     ...current,
                     content: `${current.content}${data.content}`,
->>>>>>> 3c91fb80
+
                   };
                 }
 
@@ -458,15 +450,15 @@
                   {
                     id: randomId(),
                     role: "tool",
-<<<<<<< HEAD
+
                     content: typeof payload === "string" ? payload : JSON.stringify(payload, null, 2),
-=======
+
                     content:
                       typeof payload === "string"
                         ? payload
                         : JSON.stringify(payload, null, 2),
                     pending: false,
->>>>>>> 3c91fb80
+
                     toolName: typeof raw.name === "string" ? raw.name : undefined,
                     toolPayload: payload,
                   },
@@ -502,12 +494,10 @@
               });
             });
 
-<<<<<<< HEAD
             const chainStream = new EventSource(`${apiBase}/api/v1/chain/stream`);
-=======
+
             const chainStream = new EventSource(`${apiBase}/chain/stream`);
 
->>>>>>> 3c91fb80
             chainStream.addEventListener("block", event => {
               const data = JSON.parse((event as MessageEvent).data) as ChainBlock;
               set(state => ({
@@ -545,11 +535,11 @@
         set(state => ({ messages: [...state.messages, message] }));
         try {
           const apiBase = await ensureApiBase();
-<<<<<<< HEAD
+
           await fetch(`${apiBase}/api/v1/chat`, {
-=======
+
           await fetch(`${apiBase}/chat`, {
->>>>>>> 3c91fb80
+
             method: "POST",
             headers: { "Content-Type": "application/json" },
             body: JSON.stringify({ session_id: sessionId, message: content }),
